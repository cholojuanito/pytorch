--- conflicted
+++ resolved
@@ -9883,10 +9883,7 @@
 - func: segment_reduce_backward(Tensor grad, Tensor output, Tensor data, *, Tensor? lengths=None) -> Tensor
   variants: function
   dispatch:
-<<<<<<< HEAD
     CPU, CUDA: segment_reduce_backward_kernel
-=======
-    CPU, CUDA: segment_reduce_backward_kernel
 
 - func: pad_sequence(Tensor[] sequences, bool batch_first=False, float padding_value=0.0) -> Tensor
   python_module: nn
@@ -9898,5 +9895,4 @@
 
 - func: unflatten_dense_tensors(Tensor flat, Tensor[] tensors) -> Tensor[]
   variants: function
-  python_module: nn
->>>>>>> baf05c3f
+  python_module: nn