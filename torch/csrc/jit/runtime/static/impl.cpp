#include <torch/csrc/jit/runtime/static/impl.h>
#include <ATen/core/interned_strings.h>
#include <ATen/core/op_registration/op_registration.h>
#include <torch/csrc/jit/passes/canonicalize.h>
#include <torch/csrc/jit/passes/freeze_module.h>
#include <torch/csrc/jit/passes/remove_mutation.h>
#include <torch/csrc/jit/passes/subgraph_rewrite.h>
#include <torch/csrc/jit/runtime/static/ops.h>
#include <torch/csrc/jit/runtime/vararg_functions.h>

namespace torch {
namespace jit {

using c10::DispatchKey;
using c10::RegisterOperators;

std::shared_ptr<torch::jit::Graph> PrepareForStaticRuntime(
    std::shared_ptr<torch::jit::Graph> g) {
  Inline(*g);
  ConstantPropagation(g);
  Canonicalize(g);
  ConstantPropagation(g);
  RemoveTensorMutation(g);
  ConstantPropagation(g);

  for (auto n : g->nodes()) {
    if (n->kind() == c10::Symbol::fromQualString("prim::GetAttr")) {
      throw std::runtime_error("Cannot accelerate unfrozen graphs");
    }
    bool supported = false;
#define X(_)                                          \
  if (n->kind() == c10::Symbol::fromQualString(#_)) { \
    supported = true;                                 \
  }
    SUPPORTED_OPS(X)
#undef X
    if (!supported) {
      throw std::runtime_error(
          std::string("Unsupported operation: ") + n->kind().toQualString());
    }
  }

  // remove unused input 0 from graph
  if (g->inputs().at(0)->type()->is_module()) {
    if (!g->inputs().at(0)->hasUses()) {
      g->eraseInput(0);
    }
  }

<<<<<<< HEAD
  FuseTensorExprs(g);

  return g;
}

std::shared_ptr<torch::jit::Graph> PrepareForStaticRuntime(
    const torch::jit::Module& m) {
  auto module = m.copy();
  module.eval();
  module = freeze_module(module);
  auto g = module.get_method("forward").graph();
  return PrepareForStaticRuntime(g);
}

StaticRuntime::StaticRuntime(std::shared_ptr<torch::jit::Graph> g) : graph_(g) {
=======
>>>>>>> 85cc3d22
  // fill workspace_ with constants
  for (Node* node : graph_->nodes()) {
    if (node->kind() == prim::Constant) {
      CHECK(node->output()->type()->kind() != FunctionType::Kind);
      workspace_[node->output()] = toIValue(node->output()).value();
    } else {
      nodes_.emplace_back(node);
    }
  }
}

std::vector<at::Tensor> StaticRuntime::run(
    const std::vector<at::Tensor>& inps) const {
  // Container for inputs, outputs, and activations (excluding parameters)

  TORCH_INTERNAL_ASSERT(graph_->inputs().size() == inps.size());

  for (size_t i = 0; i < inps.size(); i++) {
    workspace_[graph_->inputs()[i]] = inps[i];
  }

  for (const auto& n : nodes_) {
    n.run(workspace_);
  }

  std::vector<at::Tensor> out;
  for (Value* output : graph_->outputs()) {
    const IValue& v = workspace_[output];
    if (v.isTuple()) {
      auto t = v.toTuple();
      for (const auto& el : t->elements()) {
        out.emplace_back(el.toTensor());
      }
    } else {
      out.emplace_back(v.toTensor());
    }
  }
  return out;
}

ProcessedNode::ProcessedNode(Node* node) : node_(node) {
  if (node->kind() != prim::ListConstruct &&
      node->kind() != prim::TupleConstruct) {
    const Operator& op = node->getOperator();
    CHECK(op.hasOperation());
    op_ = op.getOperation(node);
  }
  if (canRunOutOfPlace(node)) {
    fn_ = getOutOfPlaceOperation(node);
  }
}

void ProcessedNode::run(StaticRuntime::ConstantMap& workspace) const {
  if (!fn_) {
    std::vector<IValue> stack;
    const size_t size = node_->inputs().size();
    stack.reserve(size);
    for (size_t i = 0; i < size; i++) {
      Value* v = node_->inputs()[i];
      auto f = workspace.find(v);
      TORCH_CHECK(
          f != workspace.end(),
          "Workspace does not contain Value ",
          v->debugName());
      stack.emplace_back(f->second);
    }
    if (op_) {
      op_->operator()(&stack);
    } else {
      if (node_->kind() == prim::ListConstruct) {
        listConstruct(
            stack,
            node_->output()->type()->expect<ListType>(),
            node_->inputs().size());
      } else if (node_->kind() == prim::TupleConstruct) {
        bool named =
            node_->output()->type()->expect<TupleType>()->name().has_value();
        if (named) {
          namedTupleConstruct(
              stack,
              node_->output()->type()->expect<TupleType>(),
              node_->inputs().size());
        } else {
          tupleConstruct(stack, node_->inputs().size());
        }
      } else {
        TORCH_CHECK(0, "Unhandled operation!", node_->kind().toQualString());
      }
    }
    DCHECK_EQ(stack.size(), node_->outputs().size());
    for (auto i = 0; i < node_->outputs().size(); i++) {
      workspace[node_->outputs()[i]] = stack[i];
    }
  } else {
    fn_->operator()(workspace);
  }
}

} // namespace jit
} // namespace torch<|MERGE_RESOLUTION|>--- conflicted
+++ resolved
@@ -47,9 +47,6 @@
     }
   }
 
-<<<<<<< HEAD
-  FuseTensorExprs(g);
-
   return g;
 }
 
@@ -63,8 +60,6 @@
 }
 
 StaticRuntime::StaticRuntime(std::shared_ptr<torch::jit::Graph> g) : graph_(g) {
-=======
->>>>>>> 85cc3d22
   // fill workspace_ with constants
   for (Node* node : graph_->nodes()) {
     if (node->kind() == prim::Constant) {
