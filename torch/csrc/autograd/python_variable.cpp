--- conflicted
+++ resolved
@@ -56,37 +56,74 @@
 
 #ifdef USE_DEPLOY
 // used only in libtorch_deployinterpreter.so
-// there are muliple copies of the python interpreter that
+// there are multiple copies of the python interpreter that
 // can shared Tensors, so rather than use their internal pointer
 // to a PyObject use a library-local map.
 static std::unordered_map<void*, PyObject*> impl_to_pyobj;
+static std::unordered_map<void*, bool> impl_to_owns_pyobj;
+
+void del_pyobj(TensorImpl* key) {
+  impl_to_pyobj.erase(key);
+}
+
+void set_pyobj(TensorImpl* key, PyObject* pyobj) {
+  impl_to_pyobj[key] = pyobj;
+}
 
 void set_pyobj(const Variable& self, PyObject* pyobj) {
   TORCH_CHECK(self.defined(), "cannot call set_pyobj() on undefined tensor");
+  TensorImpl* key = self.unsafeGetTensorImpl();
+  set_pyobj(key, pyobj);
+}
+
+void set_owns_pyobj(const Variable& self, bool owns_pyobj) {
+  TORCH_CHECK(self.defined(), "cannot call set_owns_pyobj() on undefined tensor");
   void* key = self.unsafeGetTensorImpl();
-  if (!pyobj) {
-    impl_to_pyobj.erase(key);
-    return;
-  }
-  impl_to_pyobj[key] = pyobj;
+  impl_to_owns_pyobj[key] = owns_pyobj;
+}
+
+void del_owns_pyobj(TensorImpl* key) {
+  impl_to_owns_pyobj.erase(key);
+}
+
+PyObject* pyobj(TensorImpl* self) {
+  auto it = impl_to_pyobj.find(self);
+  return it == impl_to_pyobj.end() ? nullptr : it->second;
 }
 
 PyObject* pyobj(const Variable& self) {
   TORCH_CHECK(self.defined(), "cannot call pyobj() on undefined tensor");
-  auto it = impl_to_pyobj.find(self.unsafeGetTensorImpl());
-  return it == impl_to_pyobj.end() ? nullptr : it->second;
+  return pyobj(self.unsafeGetTensorImpl());
+}
+
+bool owns_pyobj(TensorImpl* self) {
+  auto it = impl_to_owns_pyobj.find(self);
+  return it == impl_to_owns_pyobj.end() ? false : it->second;
+}
+
+bool owns_pyobj(const Variable& self) {
+  TORCH_CHECK(self.defined(), "cannot call set_owns_pyobj() on undefined tensor");
+  return owns_pyobj(self.unsafeGetTensorImpl());
 }
 #else
 using torch::autograd::impl::pyobj;
 using torch::autograd::impl::set_pyobj;
+
+bool owns_pyobj(const Variable& self) {
+  return self.unsafeGetTensorImpl()->owns_pyobj();
+}
+
+void set_owns_pyobj(const Variable& self, bool owns_pyobj) {
+  self.unsafeGetTensorImpl()->set_owns_pyobj(owns_pyobj);
+}
 #endif
 
 // Creates a new Python object for a Variable. The Variable must not already
 // have a PyObject* associated with it.
 static PyObject* THPVariable_NewWithVar(PyTypeObject* type, Variable var)
 {
-  TORCH_INTERNAL_ASSERT_DEBUG_ONLY(var.unsafeGetTensorImpl()->pyobj() == nullptr);
-  TORCH_INTERNAL_ASSERT_DEBUG_ONLY(var.unsafeGetTensorImpl()->owns_pyobj() == false);
+  TORCH_INTERNAL_ASSERT_DEBUG_ONLY(pyobj(var) == nullptr);
+  TORCH_INTERNAL_ASSERT_DEBUG_ONLY(owns_pyobj(var) == false);
   PyObject* obj = type->tp_alloc(type, 0);
   if (obj) {
     auto v = (THPVariable*) obj;
@@ -107,14 +144,14 @@
   }
 
   if (auto obj = pyobj(var)) {
-    if (var.unsafeGetTensorImpl()->owns_pyobj()) {
+    if (owns_pyobj(var)) {
       TORCH_INTERNAL_ASSERT(Py_REFCNT(obj) == 1);
       // C++ owns the Python object; this implies there weren't any other owning
       // references to the Python object.  Since we're making the object "live"
       // again on Python side, let's flip back the ownership (Python owns C++)
       // as it would now be unsound to deallocate the C++ object if all C++
       // references go to zero
-      var.unsafeGetTensorImpl()->set_owns_pyobj(false);
+      set_owns_pyobj(var, false);
       reinterpret_cast<THPVariable*>(obj)->cdata = MaybeOwned<Variable>::owned(std::move(var));
       // NB: incref is not necessary, because we are "stealing" the previous
       // ownership from the Variable to return it here for the wrap
@@ -163,20 +200,38 @@
   if (!self->cdata.unsafeIsBorrowed()) {
     const auto& tensor = THPVariable_Unpack(self);
     if (tensor.defined()) {
-      TORCH_INTERNAL_ASSERT(!tensor.unsafeGetTensorImpl()->owns_pyobj());
+      TORCH_INTERNAL_ASSERT(!owns_pyobj(tensor));
       if (auto grad_acc = torch::autograd::impl::try_get_grad_accumulator(tensor)) {
         grad_acc->pre_hooks().clear();
       }
+      set_pyobj(tensor, nullptr);
     }
-  }
-  self->cdata = MaybeOwned<Variable>();
+#ifdef USE_DEPLOY
+    // not safe to modify self->cdata after we release the GIL,
+    // so need to do this in two steps
+    auto saved_cdata = std::move(self->cdata);
+    pybind11::gil_scoped_release gil;
+    // Make sure saved_cdata is destructed before we reacquire the GIL
+    saved_cdata = MaybeOwned<Variable>();
+#else
+    self->cdata = MaybeOwned<Variable>();
+#endif
+  } else {
+    // It's always safe to destruct a borrowed reference, as it is guaranteed
+    // not to trigger further destruction
+    self->cdata = MaybeOwned<Variable>();
+  }
   return 0;
 }
 
 // returns true if successfully rezzed; if so, cancel the
 // rest of deallocation
 static bool THPVariable_tryResurrect(THPVariable* self) {
+
   const auto& tensor = THPVariable_Unpack(self);
+
+  // Is this true or not???  Triggered by TestAutograd.test_variable_traverse
+  // TORCH_INTERNAL_ASSERT(tensor.defined());
 
   // Check if there are other C++ owners
   if (tensor.use_count() <= 1) {
@@ -185,9 +240,9 @@
 
   // There are other C++ owners of the tensor.  Flip ownership
   // so that C++ owns this Python object, and cancel deallocation.
-  TORCH_INTERNAL_ASSERT(!tensor.unsafeGetTensorImpl()->owns_pyobj());
-
-  tensor.unsafeGetTensorImpl()->set_owns_pyobj(true);
+  TORCH_INTERNAL_ASSERT(!owns_pyobj(tensor));
+
+  set_owns_pyobj(tensor, true);
 
   // Resurrect the Python object.  This is something CPython does
   // internally occasionally, see
@@ -217,7 +272,7 @@
 
 static void THPVariable_dealloc(THPVariable* self)
 {
-  if (THPVariable_tryResurrect(self)) return;
+  // if (THPVariable_tryResurrect(self)) return;
 
   // The tensor is definitely dead.  There are two cases that could be
   // happening here:
@@ -824,6 +879,8 @@
   END_HANDLE_TH_ERRORS_RET(-1)
 }
 
+#ifndef USE_DEPLOY
+
 struct ConcretePythonHooks : public c10::impl::PythonHooks {
   void py_decref(void* _pyobj) const override {
     THPVariable* pyobj = static_cast<THPVariable*>(_pyobj);
@@ -834,8 +891,8 @@
     if (!Py_IsInitialized()) return;
 
     pybind11::gil_scoped_acquire gil;
-    // TODO This assert is not generally true for the op described here;
-    // rename method
+    // TODO This assert is not generally true in the presence of Python weak
+    // references; need to take a little more care here
     TORCH_INTERNAL_ASSERT(Py_REFCNT(pyobj) == 1);
     Py_DECREF(pyobj);
   };
@@ -843,6 +900,27 @@
 
 ConcretePythonHooks python_hooks;
 static c10::impl::PythonHooksRegisterer python_hooks_registerer(&python_hooks);
+
+#else
+
+struct ConcreteTorchDeployHook : public c10::impl::TorchDeployHook {
+  void notify_destruction(at::TensorImpl* impl) const override {
+    if (!Py_IsInitialized()) return;
+    pybind11::gil_scoped_acquire gil;
+    if (!owns_pyobj(impl)) {
+      return;
+    }
+    auto* pyobj_ = pyobj(impl);
+    TORCH_INTERNAL_ASSERT(Py_REFCNT(pyobj_) == 1);
+    Py_DECREF(pyobj_);
+    del_pyobj(impl);
+    del_owns_pyobj(impl);
+  }
+};
+ConcreteTorchDeployHook torch_deploy_hook;
+static c10::impl::TorchDeployHookRegisterer torch_deploy_hook_registerer(&torch_deploy_hook);
+
+#endif
 
 // properties are registered here because we are currently only able to bind them
 // manually. TODO: make declarable in native_functions
@@ -900,143 +978,6 @@
   {nullptr}
 };
 
-<<<<<<< HEAD
-#define DEFERRED_ADDRESS(ADDR) nullptr
-
-struct THPVariableMeta {
-  PyTypeObject base;
-  // TODO: there are more fields for GC shenanigans
-};
-
-static void
-clear_slots(PyTypeObject *type, PyObject *self)
-{
-    Py_ssize_t i, n;
-    PyMemberDef *mp;
-
-    n = Py_SIZE(type);
-    mp = PyHeapType_GET_MEMBERS((PyHeapTypeObject *)type);
-    for (i = 0; i < n; i++, mp++) {
-        if (mp->type == T_OBJECT_EX && !(mp->flags & READONLY)) {
-            char *addr = (char *)self + mp->offset;
-            PyObject *obj = *(PyObject **)addr;
-            if (obj != NULL) {
-                *(PyObject **)addr = NULL;
-                Py_DECREF(obj);
-            }
-        }
-    }
-}
-
-void THPVariable_subclass_dealloc(PyObject* self) {
-  if (THPVariable_tryResurrect((THPVariable*)self)) return;
-
-  // This is like a crappy version of subtype_dealloc.
-  // Unfortunately, we cannot directly delegate to
-  // subtype_dealloc as it will start walking the parent
-  // chain *starting with* the type of self, which will cause
-  // us to go back to our custom dealloc.
-  //
-  // We have to replicate the subtype_dealloc logic to ensure
-  // that finalizers are handled correctly
-  PyTypeObject* type = Py_TYPE(self);
-  TORCH_INTERNAL_ASSERT(type->tp_flags & Py_TPFLAGS_HEAPTYPE);
-  TORCH_INTERNAL_ASSERT(PyType_IS_GC(type), "GC types not implemented");
-
-  PyObject_GC_UnTrack(self);
-  // TODO: consider using trash can
-
-  bool has_finalizer = type->tp_finalize || type->tp_del;
-
-  if (type->tp_finalize) {
-    PyObject_GC_Track(self);
-    if (PyObject_CallFinalizerFromDealloc(self) < 0) {
-      /* Resurrected */
-      return;
-    }
-    PyObject_GC_UnTrack(self);
-  }
-
-  // base test is unnecessary as THPVariable does not set this
-  if (type->tp_weaklistoffset) {
-    PyObject_ClearWeakRefs(self);
-  }
-
-  if (type->tp_del) {
-    PyObject_GC_Track(self);
-    type->tp_del(self);
-    if (self->ob_refcnt > 0) {
-        /* Resurrected */
-        return;
-    }
-    PyObject_GC_UnTrack(self);
-  }
-
-  if (has_finalizer) {
-      /* New weakrefs could be created during the finalizer call.
-         If this occurs, clear them out without calling their
-         finalizers since they might rely on part of the object
-         being finalized that has already been destroyed. */
-      if (type->tp_weaklistoffset) {
-          /* Modeled after GET_WEAKREFS_LISTPTR() */
-          PyWeakReference **list = (PyWeakReference **) \
-              PyObject_GET_WEAKREFS_LISTPTR(self);
-          while (*list)
-              _PyWeakref_ClearRef(*list);
-      }
-  }
-
-  // Clear all slots until we get to THPVariable_dealloc
-  {
-    PyTypeObject* base = type;
-    while (base->tp_dealloc != (destructor)&THPVariable_dealloc) {
-      if (Py_SIZE(base)) {
-        clear_slots(base, self);
-      }
-      base = base->tp_base;
-      TORCH_INTERNAL_ASSERT(base);
-    }
-  }
-
-  // All Python defined classes have __dict__
-  if (C10_LIKELY(type->tp_dictoffset)) {
-      PyObject **dictptr = _PyObject_GetDictPtr(self);
-      if (dictptr != NULL) {
-          PyObject *dict = *dictptr;
-          if (dict != NULL) {
-              Py_DECREF(dict);
-              *dictptr = NULL;
-          }
-      }
-  }
-
-  // subtype_dealloc allows for this but we don't
-  TORCH_INTERNAL_ASSERT(Py_TYPE(self) == type);
-
-  // TODO: should avoid trying to resurrect again here
-  PyObject_GC_Track(self);
-  THPVariable_dealloc((THPVariable*)self);
-
-  // Python defined subclasses should always be on the heap
-  TORCH_INTERNAL_ASSERT(type->tp_flags & Py_TPFLAGS_HEAPTYPE);
-  Py_DECREF(type);
-}
-
-int THPVariableMetaType_init(PyObject *cls, PyObject *args, PyObject *kwargs) {
-  if (PyType_Type.tp_init(cls, args, kwargs) < 0) {
-    return -1;
-  }
-  ((PyTypeObject*)cls)->tp_dealloc = (destructor)THPVariable_subclass_dealloc;
-  return 0;
-}
-
-PyTypeObject THPVariableMetaType = {
-  PyVarObject_HEAD_INIT(DEFERRED_ADDRESS(&PyType_Type), 0)
-  "torch._C._TensorMeta",                      /* tp_name */
-  0,                     /* tp_basicsize */
-  0,                                           /* tp_itemsize */
-  nullptr,                                     /* tp_dealloc */
-=======
 /* From https://github.com/python/cpython/blob/v3.7.0/Modules/xxsubtype.c
    If compiled as a shared library instead, some compilers don't allow addresses
    of Python objects defined in other libraries to be used in static
@@ -1060,7 +1001,6 @@
   0,                                           /* tp_itemsize */
   nullptr,                                     /* tp_dealloc */
   // NOLINTNEXTLINE(modernize-use-nullptr)
->>>>>>> 3e7905d8
   0,                                           /* tp_vectorcall_offset */
   nullptr,                                     /* tp_getattr */
   nullptr,                                     /* tp_setattr */
@@ -1086,11 +1026,7 @@
   nullptr,                                     /* tp_methods */
   nullptr,                                     /* tp_members */
   nullptr,                                     /* tp_getset */
-<<<<<<< HEAD
-  DEFERRED_ADDRESS(&PyType_Type),                                /* tp_base */
-=======
   DEFERRED_ADDRESS(&PyType_Type),              /* tp_base */
->>>>>>> 3e7905d8
   nullptr,                                     /* tp_dict */
   nullptr,                                     /* tp_descr_get */
   nullptr,                                     /* tp_descr_set */
@@ -1100,10 +1036,129 @@
   nullptr                                      /* tp_new */
 };
 
-<<<<<<< HEAD
-=======
+static void
+clear_slots(PyTypeObject *type, PyObject *self)
+{
+    Py_ssize_t i, n;
+    PyMemberDef *mp;
+
+    n = Py_SIZE(type);
+    mp = PyHeapType_GET_MEMBERS((PyHeapTypeObject *)type);
+    for (i = 0; i < n; i++, mp++) {
+        if (mp->type == T_OBJECT_EX && !(mp->flags & READONLY)) {
+            char *addr = (char *)self + mp->offset;
+            PyObject *obj = *(PyObject **)addr;
+            if (obj != NULL) {
+                *(PyObject **)addr = NULL;
+                Py_DECREF(obj);
+            }
+        }
+    }
+}
+
+void THPVariable_subclass_dealloc(PyObject* self) {
+  if (THPVariable_tryResurrect((THPVariable*)self)) return;
+
+  // This is like a crappy version of subtype_dealloc.
+  // Unfortunately, we cannot directly delegate to
+  // subtype_dealloc as it will start walking the parent
+  // chain *starting with* the type of self, which will cause
+  // us to go back to our custom dealloc.
+  //
+  // We have to replicate the subtype_dealloc logic to ensure
+  // that finalizers are handled correctly
+  PyTypeObject* type = Py_TYPE(self);
+  TORCH_INTERNAL_ASSERT(type->tp_flags & Py_TPFLAGS_HEAPTYPE);
+  TORCH_INTERNAL_ASSERT(PyType_IS_GC(type), "GC types not implemented");
+
+  PyObject_GC_UnTrack(self);
+  // TODO: consider using trash can
+
+  bool has_finalizer = type->tp_finalize || type->tp_del;
+
+  if (type->tp_finalize) {
+    PyObject_GC_Track(self);
+    if (PyObject_CallFinalizerFromDealloc(self) < 0) {
+      /* Resurrected */
+      return;
+    }
+    PyObject_GC_UnTrack(self);
+  }
+
+  // base test is unnecessary as THPVariable does not set this
+  if (type->tp_weaklistoffset) {
+    PyObject_ClearWeakRefs(self);
+  }
+
+  if (type->tp_del) {
+    PyObject_GC_Track(self);
+    type->tp_del(self);
+    if (self->ob_refcnt > 0) {
+        /* Resurrected */
+        return;
+    }
+    PyObject_GC_UnTrack(self);
+  }
+
+  if (has_finalizer) {
+      /* New weakrefs could be created during the finalizer call.
+         If this occurs, clear them out without calling their
+         finalizers since they might rely on part of the object
+         being finalized that has already been destroyed. */
+      if (type->tp_weaklistoffset) {
+          /* Modeled after GET_WEAKREFS_LISTPTR() */
+          PyWeakReference **list = (PyWeakReference **) \
+              PyObject_GET_WEAKREFS_LISTPTR(self);
+          while (*list)
+              _PyWeakref_ClearRef(*list);
+      }
+  }
+
+  // Clear all slots until we get to THPVariable_dealloc
+  {
+    PyTypeObject* base = type;
+    while (base->tp_dealloc != (destructor)&THPVariable_dealloc) {
+      if (Py_SIZE(base)) {
+        clear_slots(base, self);
+      }
+      base = base->tp_base;
+      TORCH_INTERNAL_ASSERT(base);
+    }
+  }
+
+  // All Python defined classes have __dict__
+  if (C10_LIKELY(type->tp_dictoffset)) {
+      PyObject **dictptr = _PyObject_GetDictPtr(self);
+      if (dictptr != NULL) {
+          PyObject *dict = *dictptr;
+          if (dict != NULL) {
+              Py_DECREF(dict);
+              *dictptr = NULL;
+          }
+      }
+  }
+
+  // subtype_dealloc allows for this but we don't
+  TORCH_INTERNAL_ASSERT(Py_TYPE(self) == type);
+
+  // TODO: should avoid trying to resurrect again here
+  PyObject_GC_Track(self);
+  THPVariable_dealloc((THPVariable*)self);
+
+  // Python defined subclasses should always be on the heap
+  TORCH_INTERNAL_ASSERT(type->tp_flags & Py_TPFLAGS_HEAPTYPE);
+  Py_DECREF(type);
+}
+
+int THPVariableMetaType_init(PyObject *cls, PyObject *args, PyObject *kwargs) {
+  if (PyType_Type.tp_init(cls, args, kwargs) < 0) {
+    return -1;
+  }
+  ((PyTypeObject*)cls)->tp_dealloc = (destructor)THPVariable_subclass_dealloc;
+  return 0;
+}
+
 // NOLINTNEXTLINE(cppcoreguidelines-avoid-non-const-global-variables)
->>>>>>> 3e7905d8
 PyTypeObject THPVariableType = {
   PyVarObject_HEAD_INIT(&THPVariableMetaType, 0)
   "torch._C._TensorBase",                      /* tp_name */
@@ -1200,7 +1255,6 @@
     return false;
   Py_INCREF(&THPVariableType);
   PyModule_AddObject(module, "_TensorBase",   (PyObject *)&THPVariableType);
-
   torch::autograd::initTorchFunctions(module);
   torch::autograd::initTensorImplConversion(module);
   return true;
