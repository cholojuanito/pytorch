import torch
from torch.fx import GraphModule
from torch.fx.graph import (
    Node,
    Graph,
)
import torch.nn.quantized as nnq
import torch.nn.quantized.dynamic as nnqd
from torch.quantization import (
    default_affine_fixed_qparams_fake_quant,
    default_symmetric_fixed_qparams_fake_quant,
)

from ..quantization_mappings import (
    get_static_quant_module_class,
    get_dynamic_quant_module_class,
    get_quantized_operator,
)
from ..utils import (
    get_swapped_custom_module_class,
    activation_is_statically_quantized,
    activation_is_int8_quantized,
    weight_is_statically_quantized,
    get_qconfig_dtypes,
    activation_dtype,
)

from ..quantize import (
    is_activation_post_process,
)

from .pattern_utils import (
    register_quant_pattern,
    get_default_output_activation_post_process_map,
    Pattern,
)

from .utils import (
    _parent_name,
    all_node_args_have_no_tensors,
    quantize_node,
    get_per_tensor_qparams,
    get_linear_prepack_op_for_dtype,
    create_qparam_nodes,
    get_qconv_prepack_op,
    get_qconv_op,
)

from .quantization_types import QuantizerCls
from .qconfig_utils import QConfigAny

from abc import ABC, abstractmethod
import operator
import warnings

from typing import Any, Callable, Dict, Union, Optional, Tuple, List

# -------------------------
# Pattern Registrations
# -------------------------

# 1. Post Training Static Quantization and Quantization Aware Training Patterns

# Base Pattern Handler
class QuantizeHandler(ABC):
    """ Base handler class for the quantizer patterns
    """
    def __init__(self, quantizer: QuantizerCls, node: Node, modules: Dict[str, torch.nn.Module]):
        """ Records pattern information in __init__, which will be used
        in convert
        """
        # this is an indicator of whether all the inputs are Node or not
        # since some op might be quantized differently depending on whether
        # all inputs are tensors or not, e.g. add/mul
        self.num_tensor_args = len(node.args)
        self.all_node_args_are_tensors = True
        # the last node of the matched pattern
        self.last_node = node

    def _maybe_get_last_node_only_observer(
        self,
        quantizer: QuantizerCls,
        modules: Dict[str, torch.nn.Module]
    ) -> Optional[torch.nn.Module]:
        """
        If the last node of the pattern is observed, return the observer
        instance. Otherwise, return None.
        """
        for maybe_obs_node, _ in self.last_node.users.items():
            if maybe_obs_node.op == 'call_module':
                maybe_obs = modules[str(maybe_obs_node.target)]
                if is_activation_post_process(maybe_obs):
                    return maybe_obs
        return None


    def input_output_observed(self) -> bool:
        """
        Returns True if the pattern matched to this qhandler could be
        be observed, and False it it should not be observed.
        """
        return True

    def should_insert_observer_for_output(
        self,
        qconfig: Any,
        model_is_training: bool,
    ) -> bool:
        """
        Returns true if an observer should be inserted for the output of
        the pattern matched to this QuantizeHandler instance during the
        prepare step.
        """
        # TODO(future PR): potentially clean up and deduplicate these
        # mappings.
        return self.all_node_args_are_tensors and self.input_output_observed()

    def should_mark_output_quantized_from_input_quantized_status(
        self,
        qconfig: QConfigAny
    ) -> bool:
        """
        Returns true if after convert, the output of the matched pattern is
        quantized iff the first input is also quantized.
        """
        return False

    def get_activation_ctr(
        self,
        qconfig: Any,
        pattern: Pattern,
    ) -> Optional[Callable]:
        """
        Returns the constructor for the activation observer which should be
        used for the pattern matched to this handler. Some handlers override
        this to a different value than what is specified in the qconfig.
        """
        return qconfig.activation


    @abstractmethod
    def convert(self,
                quantizer: QuantizerCls,
                node: Node,
                qconfig: QConfigAny,
                modules: Dict[str, torch.nn.Module],
                quantized_graph: Graph,
                node_name_to_scope: Dict[str, Tuple[str, type]],
                load_arg: Callable,
                is_reference: bool = False,
                convert_custom_config_dict: Dict[str, Any] = None) -> Node:
        """ Convert the given node to a quantized node and insert
        it to the quantized graph
        """
        return NotImplemented


# Binary op configs

# Supported combinations are:
# quant_type | activation (compute_type) | weight
#  static       quint8                      qint8

# tuple (activation_dtype, weight_dtype, compute_dtype)
# these are supported types for common binary ops like add/mul etc.
binary_op_all_dtypes = [
    (torch.quint8, torch.qint8, None),
    (torch.float16, torch.float16, None),
]
binary_op_float16_dtypes = [
    (torch.float16, torch.float16, None)
]
binary_op_int8_dtypes = [
    (torch.quint8, torch.qint8, None),
]
binary_op_supported_dtypes : Dict[Union[Callable, str], List[Tuple[torch.dtype, torch.dtype, None]]] = {
    operator.add: binary_op_all_dtypes,
    torch.add: binary_op_all_dtypes,
    operator.mul: binary_op_all_dtypes,
    torch.mul: binary_op_all_dtypes,
    torch.bmm: binary_op_float16_dtypes,
    torch.sub: binary_op_float16_dtypes,
    operator.sub: binary_op_float16_dtypes,
    torch.div: binary_op_float16_dtypes,
    operator.truediv: binary_op_float16_dtypes,
    torch.sum: binary_op_float16_dtypes
}
binary_reference_op_supported_dtypes : Dict[Union[Callable, str], List[Tuple[torch.dtype, torch.dtype, None]]] = {
    torch.bmm: binary_op_int8_dtypes,
}


@register_quant_pattern(operator.add)
@register_quant_pattern(operator.sub)
@register_quant_pattern(operator.mul)
@register_quant_pattern(operator.truediv)
@register_quant_pattern(torch.add)
@register_quant_pattern(torch.sub)
@register_quant_pattern(torch.mul)
@register_quant_pattern(torch.div)
@register_quant_pattern(torch.sum)
@register_quant_pattern(torch.bmm)
@register_quant_pattern((torch.nn.ReLU, operator.add))
@register_quant_pattern((torch.nn.ReLU, operator.mul))
@register_quant_pattern((torch.nn.ReLU, torch.add))
@register_quant_pattern((torch.nn.ReLU, torch.mul))
@register_quant_pattern((torch.nn.functional.relu, operator.add))
@register_quant_pattern((torch.nn.functional.relu, operator.mul))
@register_quant_pattern((torch.nn.functional.relu, torch.add))
@register_quant_pattern((torch.nn.functional.relu, torch.mul))
class BinaryOpQuantizeHandler(QuantizeHandler):
    def __init__(
            self,
            quantizer: QuantizerCls,
            node: Node,
            modules: Dict[str, torch.nn.Module]):
        super().__init__(quantizer, node, modules)
        self.relu_node = None
        if (node.op == 'call_function' and node.target is torch.nn.functional.relu) or \
           (node.op == 'call_module' and isinstance(modules[str(node.target)], torch.nn.ReLU)):
            self.relu_node = node
            node = node.args[0]  # type: ignore[assignment]
        self.binary_op_node = node
        self.binary_op = node.target

        # determine how many of the first two args are Tensors (versus scalars)
        # this distinguishes things like "x + y" from "x + 2" or "2 + x"
        self.num_tensor_args = 0
        cache_for_no_tensor_check: Dict[Node, bool] = dict()
        for arg_idx in range(len(self.binary_op_node.args)):
            arg = self.binary_op_node.args[arg_idx]
            if isinstance(arg, Node) and (not all_node_args_have_no_tensors(arg, modules, cache_for_no_tensor_check)):
                self.num_tensor_args += 1
        self.all_node_args_are_tensors = \
            (self.num_tensor_args == len(self.binary_op_node.args))

        qbin_op_mapping: Dict[Union[Callable, str], Callable] = {
            operator.add: torch.ops.quantized.add,
            torch.add: torch.ops.quantized.add,
            operator.mul: torch.ops.quantized.mul,
            torch.mul: torch.ops.quantized.mul,
        }
        qbin_relu_op_mapping: Dict[Union[Callable, str], Callable] = {
            operator.add: torch.ops.quantized.add_relu,
            torch.add: torch.ops.quantized.add_relu,
            operator.mul: torch.ops.quantized.mul_relu,
            torch.mul: torch.ops.quantized.mul_relu,
        }
        # corresponding quantized op
        self.quantized_binary_op: Optional[Callable] = None
        if self.binary_op in qbin_op_mapping:
            self.quantized_binary_op = qbin_relu_op_mapping[self.binary_op] \
                if self.relu_node is not None \
                else qbin_op_mapping[self.binary_op]

    def should_insert_observer_for_output(
        self,
        qconfig: Any,
        model_is_training: bool,
    ) -> bool:
        """
        Returns true if an observer should be inserted for the output of
        the pattern matched to this QuantizeHandler instance during the
        prepare step.
        """
        if self.num_tensor_args == 1:
            return activation_dtype(qconfig) == torch.float16
        elif self.all_node_args_are_tensors and self.input_output_observed():
            return True
        else:
            return False

    def input_output_observed(self):
        # for x + y where x and y are scalars, we do not observe anything
        return self.num_tensor_args > 0

    def convert(self,
                quantizer: QuantizerCls,
                node: Node,
                qconfig: QConfigAny,
                modules: Dict[str, torch.nn.Module],
                quantized_graph: Graph,
                node_name_to_scope: Dict[str, Tuple[str, type]],
                load_arg: Callable,
                is_reference: bool = False,
                convert_custom_config_dict: Dict[str, Any] = None) -> Node:

        if self.num_tensor_args == 0:
            # example: x + y, when x and y are scalars
            return quantized_graph.node_copy(
                node, load_arg(quantized=None))

        dtypes = get_qconfig_dtypes(qconfig)

        if is_reference and self.binary_op in binary_reference_op_supported_dtypes and \
                dtypes in binary_reference_op_supported_dtypes[self.binary_op]:
            if dtypes in binary_op_int8_dtypes:
                args = load_arg(quantized=[0, 1])(node.args)
                args = load_arg(quantized=False)(node.args)
                kwargs = load_arg(quantized=False)(node.kwargs)
                op_out = quantized_graph.node_copy(node, load_arg(quantized=False))
                activation_post_process = \
                    self._maybe_get_last_node_only_observer(quantizer, modules)
                assert activation_post_process is not None
                return quantize_node(
                    quantizer, op_out, activation_post_process,
                    node, modules, quantized_graph, node_name_to_scope, is_input=False)
            else:
                warnings.warn(
                    "No implementation found for dtype combination: {}"
                    "for op {} with is_reference={} despite it being listed as supported"
                    "this should not happen".format(dtypes, self.binary_op, is_reference))
                return quantized_graph.node_copy(node, load_arg(quantized=False))
        elif not is_reference and self.binary_op in binary_op_supported_dtypes and \
                dtypes in binary_op_supported_dtypes[self.binary_op]:
            if dtypes in [(torch.quint8, torch.qint8, None)]:
                assert self.quantized_binary_op is not None
                if self.num_tensor_args == 1:
                    # add/mul scalar
                    first_arg = self.binary_op_node.args[0]
                    cache_for_no_tensor_check: Dict[Node, bool] = dict()
                    if isinstance(first_arg, Node) and (
                            not all_node_args_have_no_tensors(
                                first_arg, modules, cache_for_no_tensor_check)):
                        quantized_index = 0
                    else:
                        quantized_index = 1

                    return quantized_graph.create_node(
                        'call_function', self.quantized_binary_op,
                        load_arg(quantized=[quantized_index])(self.binary_op_node.args), self.binary_op_node.kwargs)
                else:
                    activation_post_process = \
                        self._maybe_get_last_node_only_observer(quantizer, modules)
                    assert activation_post_process is not None
                    scale, zero_point = activation_post_process.calculate_qparams()  # type: ignore[operator]
                    scale = float(scale)
                    zero_point = int(zero_point)
<<<<<<< HEAD
                    scale_arg, zero_point_arg = create_qparam_nodes(quantizer, node.name, scale, zero_point, modules, quantized_graph, node_name_to_scope)
=======
                    scale_arg, zero_point_arg = \
                        create_qparam_nodes(quantizer, node.name, scale, zero_point, modules, quantized_graph)
>>>>>>> 74910ae3
                    kwargs = {**self.binary_op_node.kwargs}
                    add_args = (*load_arg(quantized=True)(self.binary_op_node.args), scale_arg, zero_point_arg)
                    op = quantized_graph.create_node(
                        'call_function', self.quantized_binary_op, add_args, kwargs)
                    return op
            else:
                assert dtypes == (torch.float16, torch.float16, None)
                # TODO (refactor) this is duplicated, maybe have a helper function
                if self.relu_node:
                    op_out = quantized_graph.node_copy(self.binary_op_node, load_arg(quantized=False))
                    relu_args = [op_out]
                    relu_args.extend(load_arg(quantized=False)(self.relu_node.args[1:]))
                    relu_kwargs = load_arg(quantized=False)(self.relu_node.kwargs)
                    op_out = quantized_graph.create_node(
                        "call_function", torch.nn.functional.relu, tuple(relu_args), relu_kwargs)
                else:
                    op_out = quantized_graph.node_copy(node, load_arg(quantized=False))
                return quantized_graph.create_node(
                    "call_method", "to", (op_out, torch.float16,), {}
                )
        else:
            # leave the op unquantized if the dtype,reference combination is not supported
            warnings.warn(
                "dtype combination: {} is not "
                "supported by {} for is_reference={}. "
                "Supported non-reference dtype combinations are: {} "
                "Supported reference dtype combinations are: {}"
                "".format(dtypes,
                          self.binary_op,
                          is_reference,
                          binary_op_supported_dtypes[self.binary_op],
                          (
                              [] if self.binary_op not in binary_reference_op_supported_dtypes.keys()
                              else binary_reference_op_supported_dtypes[self.binary_op]
                          )
                          )
            )
            if self.relu_node:
                op_out = quantized_graph.node_copy(self.binary_op_node, load_arg(quantized=False))
                relu_args = [op_out]
                relu_args.extend(load_arg(quantized=False)(self.relu_node.args[1:]))
                relu_kwargs = load_arg(quantized=False)(self.relu_node.kwargs)
                return quantized_graph.create_node(
                    "call_function", torch.nn.functional.relu, tuple(relu_args), relu_kwargs)
            else:
                return quantized_graph.node_copy(node, load_arg(quantized=False))


@register_quant_pattern(torch.cat)
class CatQuantizeHandler(QuantizeHandler):
    def convert(self,
                quantizer: QuantizerCls,
                node: Node,
                qconfig: QConfigAny,
                modules: Dict[str, torch.nn.Module],
                quantized_graph: Graph,
                node_name_to_scope: Dict[str, Tuple[str, type]],
                load_arg: Callable,
                is_reference: bool = False,
                convert_custom_config_dict: Dict[str, Any] = None) -> Node:
        if not self.all_node_args_are_tensors:
            return NotImplemented
        return quantized_graph.node_copy(node, load_arg(quantized=True))

# handle conv, maybe followed by relu
# NB: matching order is reversed, that is we match from the bottom of this list to the beginning
@register_quant_pattern(torch.nn.Conv1d)
@register_quant_pattern(torch.nn.Conv2d)
@register_quant_pattern(torch.nn.Conv3d)
@register_quant_pattern(torch.nn.functional.conv1d)
@register_quant_pattern(torch.nn.functional.conv2d)
@register_quant_pattern(torch.nn.functional.conv3d)
# TODO: add qat.Conv1d
@register_quant_pattern(torch.nn.qat.Conv2d)
@register_quant_pattern(torch.nn.qat.Conv3d)
@register_quant_pattern(torch.nn.intrinsic.ConvReLU1d)
@register_quant_pattern(torch.nn.intrinsic.ConvReLU2d)
@register_quant_pattern(torch.nn.intrinsic.ConvReLU3d)
@register_quant_pattern(torch.nn.intrinsic.qat.ConvBn1d)
@register_quant_pattern(torch.nn.intrinsic.qat.ConvBn2d)
@register_quant_pattern(torch.nn.intrinsic.qat.ConvBn3d)
@register_quant_pattern(torch.nn.intrinsic.qat.ConvBnReLU1d)
@register_quant_pattern(torch.nn.intrinsic.qat.ConvBnReLU2d)
@register_quant_pattern(torch.nn.intrinsic.qat.ConvBnReLU3d)
@register_quant_pattern(torch.nn.intrinsic.qat.ConvReLU2d)
@register_quant_pattern(torch.nn.intrinsic.qat.ConvReLU3d)
@register_quant_pattern((torch.nn.functional.relu, torch.nn.functional.conv1d))
@register_quant_pattern((torch.nn.functional.relu, torch.nn.functional.conv2d))
@register_quant_pattern((torch.nn.functional.relu, torch.nn.functional.conv3d))
@register_quant_pattern((torch.nn.ReLU, torch.nn.functional.conv1d))
@register_quant_pattern((torch.nn.ReLU, torch.nn.functional.conv2d))
@register_quant_pattern((torch.nn.ReLU, torch.nn.functional.conv3d))
# just for error checks
@register_quant_pattern((torch.nn.ReLU, torch.nn.Conv2d))
@register_quant_pattern((torch.nn.ReLU, torch.nn.Conv3d))
@register_quant_pattern((torch.nn.functional.relu, torch.nn.Conv2d))
@register_quant_pattern((torch.nn.functional.relu, torch.nn.Conv3d))
class ConvReluQuantizeHandler(QuantizeHandler):
    def __init__(self, quantizer: QuantizerCls, node: Node, modules: Dict[str, torch.nn.Module]):
        super().__init__(quantizer, node, modules)
        self.relu_node = None
        if (node.op == 'call_function' and node.target is torch.nn.functional.relu) or \
           (node.op == 'call_module' and isinstance(modules[str(node.target)], torch.nn.ReLU)):
            self.relu_node = node
            node = node.args[0]  # type: ignore[assignment]
        self.conv_node = node
        if node.op == "call_module":
            self.conv = modules[str(self.conv_node.target)]
        elif node.op == "call_function":
            self.conv = node.target  # type: ignore[assignment]

    def convert(self,
                quantizer: QuantizerCls,
                node: Node,
                qconfig: QConfigAny,
                modules: Dict[str, torch.nn.Module],
                quantized_graph: Graph,
                node_name_to_scope: Dict[str, Tuple[str, type]],
                load_arg: Callable,
                is_reference: bool = False,
                convert_custom_config_dict: Dict[str, Any] = None) -> Node:
        # Supported combinations are:
        # quant_type | activation (compute_type) | weight
        #  static       quint8                      qint8

        # tuple (activation_dtype, weight_dtype, compute_dtype)
        supported_dtypes = [
            (torch.quint8, torch.qint8, None),
        ]

        # TODO: is_reference option for conv module
        dtypes = get_qconfig_dtypes(qconfig)
        # leave the op unquantized if the dtype combination is not supported
        if dtypes not in supported_dtypes:
            warnings.warn(
                "dtype combination: {} is not "
                "supported by Conv "
                "supported dtype combinations are: {}".format(dtypes, supported_dtypes))
            if self.relu_node:
                conv_out = quantized_graph.node_copy(self.conv_node, load_arg(quantized=False))
                relu_args = [conv_out]
                relu_args.extend(load_arg(quantized=False)(self.relu_node.args[1:]))
                relu_kwargs = load_arg(quantized=False)(self.relu_node.kwargs)
                return quantized_graph.create_node(
                    "call_function", torch.nn.functional.relu, tuple(relu_args), relu_kwargs)
            else:
                return quantized_graph.node_copy(node, load_arg(quantized=False))

        activation_int8_quantized = activation_is_int8_quantized(qconfig)

        if self.conv_node.op == 'call_module':
            # note that relu should already be fused into conv module in the fusion step
            assert self.relu_node is None, 'conv module and relu fusion is not executed, ' \
                'please make sure to run fusion before prepare'
            if convert_custom_config_dict is None:
                convert_custom_config_dict = {}
            additional_static_quant_mapping = convert_custom_config_dict.get("static", {})
            # 1. attach activation post process to module
            output_activation_post_process = \
                self._maybe_get_last_node_only_observer(quantizer, modules)
            assert output_activation_post_process is not None
            self.conv.activation_post_process = output_activation_post_process
            # 2. select quantized class
            qconv_cls = get_static_quant_module_class(
                type(self.conv), additional_static_quant_mapping)
            quantized = qconv_cls.from_float(self.conv)
            parent_name, name = _parent_name(self.conv_node.target)
            setattr(modules[parent_name], name, quantized)
            return quantized_graph.create_node(
                'call_module',
                self.conv_node.target,
                (load_arg(quantized=True)(self.conv_node.args[0]),),
                {})
        else:  # call_function
            assert self.conv_node.op == "call_function"
            if is_reference:
                args = load_arg(quantized=[0, 1])(self.conv_node.args)
                args = load_arg(quantized=False)(self.conv_node.args)
                kwargs = load_arg(quantized=False)(self.conv_node.kwargs)
                op_out = quantized_graph.create_node(
                    "call_function", self.conv, args, kwargs)
                if self.relu_node:
                    relu_args = [op_out]
                    relu_args.extend(load_arg(quantized=False)(self.relu_node.args[1:]))
                    relu_kwargs = load_arg(quantized=False)(self.relu_node.kwargs)
                    op_out = quantized_graph.create_node(
                        "call_function", torch.nn.functional.relu, tuple(relu_args), relu_kwargs)

                if activation_int8_quantized:
                    root_module = modules['']
                    act_post_process_name = self.relu_node.name if self.relu_node else self.conv_node.name
                    act_post_process_node = self.relu_node if self.relu_node else self.conv_node
                    activation_post_process = \
                        self._maybe_get_last_node_only_observer(quantizer, modules)
                    assert activation_post_process is not None
                    return quantize_node(
                        quantizer,
                        op_out,
                        activation_post_process,
                        act_post_process_node,
                        modules,
                        quantized_graph,
                        node_name_to_scope,
                        is_input=False)
                else:
                    # output for dynamically quantized conv op is not quantized
                    return op_out
            else:
                assert len(self.conv_node.args) >= 7, \
                    "only conv2d calls with all arguments specified is supported right now in is_reference=False option"
                args = load_arg(quantized=[0, 1])(self.conv_node.args)
                # pack weight
                weight = load_arg(quantized=True)(self.conv_node.args[1])
                other_args = load_arg(quantized=False)(self.conv_node.args[2:])
                bias, stride, padding, dilation, groups = other_args
                if self.conv == torch.nn.functional.conv1d:
                    # F.conv1d can take `int` as well as `list[int]` for stride,
                    # padding, dilation, but the prepack op cannot. Convert
                    # these to lists if needed.
                    stride = [stride] if isinstance(stride, int) else stride
                    padding = [padding] if isinstance(padding, int) else padding
                    dilation = [dilation] if isinstance(dilation, int) else dilation
                prepack_args = (weight, bias, stride, padding, dilation, groups)
                prepack_op = get_qconv_prepack_op(self.conv)
                packed_weight = quantized_graph.create_node(
                    "call_function", prepack_op, prepack_args, {})
                assert activation_int8_quantized, \
                    "currently only static quantization is supported for conv"
                # construct conv input
                if activation_int8_quantized:
                    qconv_op = get_qconv_op(self.conv, self.relu_node is not None)
                    conv_input = load_arg(quantized=True)(self.conv_node.args[0])

                    activation_post_process = \
                        self._maybe_get_last_node_only_observer(quantizer, modules)
                    assert activation_post_process is not None

                    scale, zero_point, _ = get_per_tensor_qparams(activation_post_process)
<<<<<<< HEAD
                    scale_node, zero_point_node = create_qparam_nodes(quantizer, self.conv_node.name, scale, zero_point, modules, quantized_graph, node_name_to_scope)
=======
                    scale_node, zero_point_node = \
                        create_qparam_nodes(quantizer, self.conv_node.name, scale, zero_point, modules, quantized_graph)
>>>>>>> 74910ae3
                    qconv_args = (conv_input, packed_weight, scale_node, zero_point_node)
                    kwargs = load_arg(quantized=False)(self.conv_node.kwargs)
                    op = quantized_graph.create_node(
                        'call_function', qconv_op, qconv_args, kwargs)
                    # Store the name of the fused op to get the path of node after fusion as well.
                    # TODO: may need to change the key to Node regenerate the map in each transformation,
                    # since we might not be able to rely on the name
                    node_name_to_scope[op.name] = node_name_to_scope[self.conv_node.name]
                    return op
                else:
                    # conv2d_dyanmic branch
                    raise Exception("Only static quant is supported for conv")


# handle linear, maybe followed by relu
@register_quant_pattern(torch.nn.Linear)
@register_quant_pattern(torch.nn.functional.linear)
@register_quant_pattern(torch.nn.qat.Linear)
@register_quant_pattern(torch.nn.intrinsic.LinearReLU)
@register_quant_pattern(torch.nn.intrinsic.qat.LinearReLU)
@register_quant_pattern((torch.nn.functional.relu, torch.nn.functional.linear))
@register_quant_pattern((torch.nn.ReLU, torch.nn.functional.linear))
# for error checks
@register_quant_pattern((torch.nn.ReLU, torch.nn.Linear))
@register_quant_pattern((torch.nn.functional.relu, torch.nn.Linear))
class LinearReLUQuantizeHandler(QuantizeHandler):
    def __init__(self,
                 quantizer: QuantizerCls,
                 node: Node,
                 modules: Dict[str, torch.nn.Module]):
        super().__init__(quantizer, node, modules)
        self.relu_node = None
        if (node.op == 'call_function' and node.target is torch.nn.functional.relu) or \
           (node.op == 'call_module' and isinstance(modules[str(node.target)], torch.nn.ReLU)):
            self.relu_node = node
            node = node.args[0]  # type: ignore[assignment]
        self.linear_node = node
        if node.op == 'call_module':
            self.linear = modules[str(self.linear_node.target)]

    def convert(self,
                quantizer: QuantizerCls,
                node: Node,
                qconfig: QConfigAny,
                modules: Dict[str, torch.nn.Module],
                quantized_graph: Graph,
                node_name_to_scope: Dict[str, Tuple[str, type]],
                load_arg: Callable,
                is_reference: bool = False,
                convert_custom_config_dict: Dict[str, Any] = None) -> Node:
        # Supported combinations are:
        # quant_type | activation (compute_type) | weight
        #  static       quint8                      qint8
        #  dynamic      float32 (quint8)            qint8
        #  weight_only  float32                    float16
        # tuple (activation_dtype, weight_dtype, compute_dtype)
        supported_dtypes = [
            (torch.quint8, torch.qint8, None),
            (torch.float32, torch.qint8, torch.quint8),
            (torch.float32, torch.float16, None),
            # static float16 quantization
            (torch.float16, torch.float16, None),
        ]
        dtypes = get_qconfig_dtypes(qconfig)
        # leave the op unquantized if the dtype combination is not supported
        if dtypes not in supported_dtypes:
            warnings.warn(
                "dtype combination: {} is not "
                "supported by Linear "
                "supported dtype combinations are: {}".format(dtypes, supported_dtypes))
            if self.relu_node:
                op_out = quantized_graph.node_copy(self.linear_node, load_arg(quantized=False))
                relu_args = [op_out]
                relu_args.extend(load_arg(quantized=False)(self.relu_node.args[1:]))
                relu_kwargs = load_arg(quantized=False)(self.relu_node.kwargs)
                return quantized_graph.create_node(
                    "call_function", torch.nn.functional.relu, tuple(relu_args), relu_kwargs)
            else:
                return quantized_graph.node_copy(node, load_arg(quantized=None))

        activation_int8_quantized = activation_is_int8_quantized(qconfig)
        activation_statically_quantized = activation_is_statically_quantized(qconfig)
        weight_dtype = dtypes[1]
        # TODO: reference_model option for linear module
        if self.linear_node.op == 'call_module':

            output_activation_post_process = \
                self._maybe_get_last_node_only_observer(quantizer, modules)

            # note that relu should already be fused into conv module in the fusion step
            assert self.relu_node is None, 'linear module and relu fusion is not executed, ' \
                'please make sure to run fusion before prepare'
            # 1. attach output activation post process to linear module

            if output_activation_post_process:
                self.linear.activation_post_process = output_activation_post_process

            # 2. select corresponding quantized linear class for the float linear class
            if type(self.linear) in [torch.nn.Linear, torch.nn.qat.Linear]:
                qlinear = nnq.Linear if activation_int8_quantized else nnqd.Linear
            elif type(self.linear) in [torch.nn.intrinsic.LinearReLU, torch.nn.intrinsic.qat.LinearReLU]:
                assert activation_int8_quantized, \
                    'Only int8 static quantization is supported for LinearReLU'
                qlinear = torch.nn.intrinsic.quantized.LinearReLU
            else:
                raise Exception("unhandled linear type:", type(self.linear))
            quantized = qlinear.from_float(self.linear)
            parent_name, name = _parent_name(self.linear_node.target)
            setattr(modules[parent_name], name, quantized)
            # activation needs to be quantized for static quantization
            return quantized_graph.create_node(
                'call_module',
                self.linear_node.target,
                (load_arg(quantized=activation_int8_quantized)(self.linear_node.args[0]),), {})
        else:  # call_function
            assert self.linear_node.op == 'call_function'
            if is_reference:
                quantized_input_idxs = []
                if activation_int8_quantized:
                    quantized_input_idxs.append(0)
                if weight_is_statically_quantized(qconfig):
                    quantized_input_idxs.append(1)
                args = load_arg(quantized=quantized_input_idxs)(self.linear_node.args)
                args = load_arg(quantized=False)(self.linear_node.args)
                kwargs = load_arg(quantized=False)(self.linear_node.kwargs)
                op_out = quantized_graph.create_node(
                    "call_function", torch.nn.functional.linear, args, kwargs)
                if self.relu_node:
                    relu_args = [op_out]
                    relu_args.extend(load_arg(quantized=False)(self.relu_node.args[1:]))
                    relu_kwargs = load_arg(quantized=False)(self.relu_node.kwargs)
                    op_out = quantized_graph.create_node(
                        "call_function", torch.nn.functional.relu, tuple(relu_args), relu_kwargs)

                if activation_statically_quantized:
                    # quantize output for statically quantized linear op
                    root_module = modules['']
                    act_post_process_name = self.relu_node.name if self.relu_node else self.linear_node.name
                    act_post_process_node = self.relu_node if self.relu_node else self.linear_node
                    activation_post_process = \
                        self._maybe_get_last_node_only_observer(quantizer, modules)
                    assert activation_post_process is not None
                    return quantize_node(
                        quantizer,
                        op_out,
                        activation_post_process,
                        act_post_process_node,
                        modules,
                        quantized_graph,
                        node_name_to_scope,
                        is_input=False)
                else:
                    # output for dynamically quantized linear op is not quantized
                    return op_out
            else:  # non-reference option
                # prepacking weights for static int8 quant and dynamic quant
                if dtypes != (torch.float16, torch.float16, None):
                    # linear args
                    # (x, weight, bias, ...)
                    weight_quantized = weight_is_statically_quantized(qconfig)
                    linear_weight = load_arg(quantized=weight_quantized)(self.linear_node.args[1])

                    # get other arguments
                    kwargs = {**load_arg(quantized=False)(self.linear_node.kwargs)}
                    # pack weight
                    bias = None
                    # all args after bias, including bias
                    other_args = load_arg(quantized=False)(self.linear_node.args[2:])
                    if len(self.linear_node.args) > 2:
                        bias = load_arg(quantized=False)(self.linear_node.args[2])
                        other_args = other_args[1:]  # remove the bias argument
                    else:
                        assert 'bias' in kwargs, \
                            'expect bias provided as a keyword argument when it is not a positional argument'
                        bias = kwargs['bias']
                        kwargs.pop('bias')
                    prepack_args = (linear_weight, bias)
                    prepack_op = get_linear_prepack_op_for_dtype(weight_dtype)
                    packed_weight = quantized_graph.create_node(
                        'call_function', prepack_op, prepack_args, {})
                # construct linear input
                if activation_int8_quantized:
                    qlinear_op = torch.ops.quantized.linear_relu if self.relu_node else torch.ops.quantized.linear
                    linear_input = load_arg(quantized=True)(self.linear_node.args[0])
                    activation_post_process = \
                        self._maybe_get_last_node_only_observer(quantizer, modules)
                    assert activation_post_process is not None
                    scale, zero_point, _ = get_per_tensor_qparams(activation_post_process)

<<<<<<< HEAD
                    scale_node, zero_point_node = create_qparam_nodes(quantizer, self.linear_node.name, scale, zero_point, modules, quantized_graph, node_name_to_scope)
=======
                    scale_node, zero_point_node = \
                        create_qparam_nodes(quantizer, self.linear_node.name, scale, zero_point, modules, quantized_graph)
>>>>>>> 74910ae3

                    qlinear_args = (linear_input, packed_weight, scale_node, zero_point_node)
                    op = quantized_graph.create_node(
                        "call_function", qlinear_op, qlinear_args, kwargs)
                    # Store the name of the fused op to get the path of node after fusion as well.
                    # TODO: may need to change the key to Node regenerate the map in each transformation,
                    # since we might not be able to rely on the name
                    node_name_to_scope[op.name] = node_name_to_scope[self.linear_node.name]
                    return op
                elif dtypes in [(torch.float32, torch.qint8, torch.quint8),
                                (torch.float32, torch.float16, None)]:
                    # choose linear dynamic or linear dynamic fp16 op based on weight dtype
                    qlinear_op = torch.ops.quantized.linear_dynamic \
                        if weight_dtype == torch.qint8 \
                        else torch.ops.quantized.linear_dynamic_fp16
                    linear_input = load_arg(quantized=False)(self.linear_node.args[0])
                    qlinear_args = (linear_input, packed_weight)  # type: ignore[assignment]
                    op_out = quantized_graph.create_node(
                        "call_function", qlinear_op, qlinear_args, kwargs)
                    # Store the name of the dynamic op to get the path of node after replacement as well.
                    # TODO: may need to change the key to Node regenerate the map in each transformation,
                    # since we might not be able to rely on the name
                    node_name_to_scope[op_out.name] = node_name_to_scope[self.linear_node.name]
                    if self.relu_node:
                        op_out = quantized_graph.create_node("call_function", torch.nn.functional.relu, (op_out,), {})
                    return op_out
                else:
                    assert dtypes == (torch.float16, torch.float16, None)
                    # TODO (refactor) this is duplicated, maybe have a helper function
                    if self.relu_node:
                        op_out = quantized_graph.node_copy(self.linear_node, load_arg(quantized=False))
                        relu_args = [op_out]
                        relu_args.extend(load_arg(quantized=False)(self.relu_node.args[1:]))
                        relu_kwargs = load_arg(quantized=False)(self.relu_node.kwargs)
                        op_out = quantized_graph.create_node(
                            "call_function", torch.nn.functional.relu, tuple(relu_args), relu_kwargs)
                    else:
                        op_out = quantized_graph.node_copy(node, load_arg(quantized=False))
                    return quantized_graph.create_node(
                        "call_method", "to", (op_out, torch.float16), {})

@register_quant_pattern(torch.nn.BatchNorm2d)
@register_quant_pattern(torch.nn.BatchNorm3d)
@register_quant_pattern(torch.nn.intrinsic.BNReLU2d)
@register_quant_pattern(torch.nn.intrinsic.BNReLU3d)
class BatchNormQuantizeHandler(QuantizeHandler):
    def __init__(self,
                 quantizer: QuantizerCls,
                 node: Node,
                 modules: Dict[str, torch.nn.Module]):
        super().__init__(quantizer, node, modules)
        assert node.op == 'call_module'
        self.bn_node = node
        self.bn = modules[str(self.bn_node.target)]

    def convert(self,
                quantizer: QuantizerCls,
                node: Node,
                qconfig: QConfigAny,
                modules: Dict[str, torch.nn.Module],
                quantized_graph: Graph,
                node_name_to_scope: Dict[str, Tuple[str, type]],
                load_arg: Callable,
                is_reference: bool = False,
                convert_custom_config_dict: Dict[str, Any] = None) -> Node:
        if convert_custom_config_dict is None:
            convert_custom_config_dict = {}
        additional_static_quant_mapping = convert_custom_config_dict.get("static", {})
        # 1. attach activation post process to module
        activation_post_process = \
            self._maybe_get_last_node_only_observer(quantizer, modules)
        assert activation_post_process is not None
        self.bn.activation_post_process = activation_post_process
        qbn_cls = get_static_quant_module_class(type(self.bn), additional_static_quant_mapping)
        quantized = qbn_cls.from_float(self.bn)
        parent_name, name = _parent_name(self.bn_node.target)
        setattr(modules[parent_name], name, quantized)
        return quantized_graph.create_node(
            'call_module',
            self.bn_node.target,
            load_arg(quantized=[0])(self.bn_node.args),
            load_arg(quantized=False)(self.bn_node.kwargs))

@register_quant_pattern(torch.nn.Embedding)
@register_quant_pattern(torch.nn.EmbeddingBag)
class EmbeddingQuantizeHandler(QuantizeHandler):
    def __init__(self,
                 quantizer: QuantizerCls,
                 node: Node,
                 modules: Dict[str, torch.nn.Module]):
        super().__init__(quantizer, node, modules)

    def input_output_observed(self) -> bool:
        return False

    def convert(self,
                quantizer: QuantizerCls,
                node: Node,
                qconfig: QConfigAny,
                modules: Dict[str, torch.nn.Module],
                quantized_graph: Graph,
                node_name_to_scope: Dict[str, Tuple[str, type]],
                load_arg: Callable,
                is_reference: bool = False,
                convert_custom_config_dict: Dict[str, Any] = None) -> Node:
        # Supported combinations are:
        # quant_type  | activation | weight | activation_compute_type
        # weight_only |  float32   | quint8 | None
        # weight_only |  float32   | quint4x2 | None
        # tuple (activation_dtype, weight_dtype, compute_dtype)
        supported_dtypes = [
            (torch.float32, torch.quint8, None),
            (torch.float32, torch.quint4x2, None),
        ]
        assert node.op == 'call_module'
        emb_node = node
        dtypes = get_qconfig_dtypes(qconfig)
        # leave the op unquantized if the dtype combination is not supported
        if dtypes not in supported_dtypes:
            warnings.warn(
                "dtype combination: {} is not "
                "supported by Embedding/EmbeddingBag, "
                "supported dtype combinations are: {}".format(dtypes, supported_dtypes))
            return quantized_graph.node_copy(node, load_arg(quantized=None))

        emb = modules[str(emb_node.target)]
        qemb = get_static_quant_module_class(type(emb))
        quantized = qemb.from_float(emb)
        parent_name, name = _parent_name(emb_node.target)
        setattr(modules[parent_name], name, quantized)
        return quantized_graph.create_node(
            'call_module',
            emb_node.target,
            load_arg(quantized=False)(emb_node.args),
            load_arg(quantized=False)(emb_node.kwargs))

# TODO (maybe): merge with embedding quantize handler
@register_quant_pattern(torch.nn.GRUCell)
@register_quant_pattern(torch.nn.LSTMCell)
@register_quant_pattern(torch.nn.RNNCell)
@register_quant_pattern(torch.nn.LSTM)
class RNNDynamicQuantizeHandler(QuantizeHandler):
    def __init__(self,
                 quantizer: QuantizerCls,
                 node: Node,
                 modules: Dict[str, torch.nn.Module]):
        super().__init__(quantizer, node, modules)

    def input_output_observed(self) -> bool:
        return False

    def convert(self,
                quantizer: QuantizerCls,
                node: Node,
                qconfig: QConfigAny,
                modules: Dict[str, torch.nn.Module],
                quantized_graph: Graph,
                node_name_to_scope: Dict[str, Tuple[str, type]],
                load_arg: Callable,
                is_reference: bool = False,
                convert_custom_config_dict: Dict[str, Any] = None) -> Node:
        # Supported combinations are:
        # quant_type  | activation | weight | activation_compute_type
        # dynamic |  float32   | qint8 | quint8
        # dynamic |  float32   | float16 | None
        # tuple (activation_dtype, weight_dtype, compute_dtype)
        supported_dtypes = [
            (torch.float32, torch.qint8, torch.quint8),
            (torch.float32, torch.float16, None),
        ]
        assert node.op == 'call_module'
        dtypes = get_qconfig_dtypes(qconfig)
        # leave the op unquantized if the dtype combination is not supported
        if dtypes not in supported_dtypes:
            warnings.warn(
                "dtype combination: {} is not "
                "supported by Embedding/EmbeddingBag, "
                "supported dtype combinations are: {}".format(dtypes, supported_dtypes))
            return quantized_graph.node_copy(node, load_arg(quantized=None))

        module = modules[str(node.target)]
        qmodule_cls = get_dynamic_quant_module_class(type(module))
        qmodule = qmodule_cls.from_float(module)
        parent_name, name = _parent_name(node.target)
        setattr(modules[parent_name], name, qmodule)
        return quantized_graph.create_node(
            'call_module',
            node.target,
            load_arg(quantized=False)(node.args),
            load_arg(quantized=False)(node.kwargs))

ARGS_TO_SKIP = {
    torch._ops.ops.quantized.hardswish: ['inplace'],
    torch._ops.ops.quantized.instance_norm:
    ['running_mean', 'running_var', 'use_input_stats', 'momentum'],
}
@register_quant_pattern(torch.nn.ConvTranspose1d)
@register_quant_pattern(torch.nn.ConvTranspose2d)
@register_quant_pattern(torch.nn.ELU)
@register_quant_pattern(torch.nn.LeakyReLU)
@register_quant_pattern(torch.nn.Hardswish)
@register_quant_pattern(torch.nn.InstanceNorm1d)
@register_quant_pattern(torch.nn.InstanceNorm2d)
@register_quant_pattern(torch.nn.InstanceNorm3d)
@register_quant_pattern(torch.nn.LayerNorm)
@register_quant_pattern(torch.nn.SiLU)
@register_quant_pattern(torch.nn.Mish)
# we currently only support reference patterns for these ops so they have been removed
# until they receive a proper fp16 kernel. To use the reference pattern, use a custom qconfig
# @register_quant_pattern(torch.nn.GELU)
# @register_quant_pattern(torch.nn.Softmax)
@register_quant_pattern(torch.nn.functional.hardswish)
@register_quant_pattern(torch.nn.functional.instance_norm)
@register_quant_pattern(torch.nn.functional.layer_norm)
@register_quant_pattern(torch.nn.functional.leaky_relu)
@register_quant_pattern(torch.nn.functional.silu)
@register_quant_pattern(torch.nn.functional.mish)
# we currently only support reference patterns for these ops so they have been removed
# until they receive a proper fp16 kernel. To use the reference pattern, use a custom qconfig
# @register_quant_pattern(torch.nn.functional.gelu)
# @register_quant_pattern(torch.nn.functional.softmax)
class DefaultNodeQuantizeHandler(QuantizeHandler):
    ''' Common quantized op, first input and first output will be quantized
    '''

    def __init__(self,
                 quantizer: QuantizerCls,
                 node: Node,
                 modules: Dict[str, torch.nn.Module]):
        super().__init__(quantizer, node, modules)
        if node.op == "call_function" or node.op == "call_method":
            self.op = node.target
        elif node.op == "call_module":
            self.op = type(modules[str(node.target)])

    def convert(self,
                quantizer: QuantizerCls,
                node: Node,
                qconfig: QConfigAny,
                modules: Dict[str, torch.nn.Module],
                quantized_graph: Graph,
                node_name_to_scope: Dict[str, Tuple[str, type]],
                load_arg: Callable,
                is_reference: bool = False,
                convert_custom_config_dict: Dict[str, Any] = None) -> Node:
        if not self.all_node_args_are_tensors:
            return NotImplemented
        assert node.op in ['call_module', 'call_function'], 'Only call_module and ' + \
            'call_function are handled in DefaultNode'
        if convert_custom_config_dict is None:
            convert_custom_config_dict = {}
        additional_static_quant_mapping = convert_custom_config_dict.get("static", {})

        all_dtypes = [
            (torch.quint8, torch.qint8, None),
            (torch.float16, torch.float16, None)
        ]
        int8_dtypes = [
            (torch.quint8, torch.qint8, None)
        ]
        fp16_dtypes = [
            (torch.float16, torch.float16, None)
        ]
        supported_dtypes = {
            torch.nn.ConvTranspose1d: int8_dtypes,
            torch.nn.ConvTranspose2d: int8_dtypes,
            torch.nn.ELU: int8_dtypes,
            torch.nn.LeakyReLU: int8_dtypes,
            torch.nn.Hardswish: int8_dtypes,
            torch.nn.InstanceNorm1d: int8_dtypes,
            torch.nn.InstanceNorm2d: int8_dtypes,
            torch.nn.InstanceNorm3d: int8_dtypes,
            torch.nn.LayerNorm: all_dtypes,
            torch.nn.SiLU: fp16_dtypes,
            torch.nn.Mish: fp16_dtypes,
            torch.nn.GELU: int8_dtypes,
            torch.nn.Softmax: int8_dtypes,
            torch.nn.functional.hardswish: int8_dtypes,
            torch.nn.functional.instance_norm: int8_dtypes,
            torch.nn.functional.layer_norm: all_dtypes,
            torch.nn.functional.leaky_relu: int8_dtypes,
            torch.nn.functional.silu: fp16_dtypes,
            torch.nn.functional.mish: fp16_dtypes,
            torch.nn.functional.gelu: int8_dtypes,
            torch.nn.functional.softmax: int8_dtypes,
        }
        dtypes = get_qconfig_dtypes(qconfig)
        if dtypes not in supported_dtypes[self.op]:
            warnings.warn(
                "dtype combination: {} is not "
                "supported by {} "
                "supported dtype combinations are: {}".format(dtypes, self.op, supported_dtypes[self.op]))
            return quantized_graph.node_copy(node, load_arg(quantized=False))
        # TODO: make helper functions for (torch.quint8, torch.qint8, None)
        if not is_reference:
            if dtypes in [(torch.quint8, torch.qint8, None)]:
                activation_post_process = \
                    self._maybe_get_last_node_only_observer(quantizer, modules)
                assert activation_post_process is not None
                if node.op == 'call_module':
                    module = modules[str(node.target)]
                    module.activation_post_process = activation_post_process
                    quantized_module_cls = get_static_quant_module_class(
                        type(module), additional_static_quant_mapping)
                    quantized_module = quantized_module_cls.from_float(module)
                    parent_name, name = _parent_name(node.target)
                    setattr(modules[parent_name], name, quantized_module)
                    return quantized_graph.create_node(
                        'call_module',
                        node.target,
                        load_arg(quantized=[0])(node.args),
                        load_arg(quantized=False)(node.kwargs))
                else:
                    assert node.op == "call_function"
                    # call_function
                    scale, zero_point = activation_post_process.calculate_qparams()  # type: ignore[operator]
                    scale = float(scale)
                    zero_point = int(zero_point)

<<<<<<< HEAD
                    scale_arg, zero_point_arg = create_qparam_nodes(quantizer, node.name, scale, zero_point, modules, quantized_graph, node_name_to_scope)
=======
                    scale_arg, zero_point_arg = \
                        create_qparam_nodes(quantizer, node.name, scale, zero_point, modules, quantized_graph)
>>>>>>> 74910ae3

                    assert not isinstance(node.target, str), "Expecting node.target for "
                    "call_function to be a function instead of a string"
                    quantized_op = get_quantized_operator(node.target)
                    args = load_arg(quantized=[0])(node.args)
                    kwargs = {**load_arg(quantized=False)(node.kwargs), "output_scale": scale_arg,
                              "output_zero_point": zero_point_arg}
                    if quantized_op in ARGS_TO_SKIP:
                        args_to_skip = ARGS_TO_SKIP[quantized_op]
                        for arg in args_to_skip:
                            if arg in kwargs:
                                kwargs.pop(arg)
                    return quantized_graph.create_node(
                        "call_function", quantized_op, args, kwargs)  # type: ignore[arg-type]
            else:
                assert dtypes in [(torch.float16, torch.float16, None)]
                # Generally fp16 kernels don't exist for fp16 ops
                warnings.warn(
                    "Only reference patterns are currently supported for {dtype} dtype with {op} op"
                    "".format(dtype=dtypes, op=self.op))
                op_out = quantized_graph.node_copy(node, load_arg(quantized=False))
                return quantized_graph.create_node(
                    "call_method", "to", (op_out, torch.float16), {})
        else:
            assert is_reference
            if dtypes in [(torch.quint8, torch.qint8, None)]:
                load_arg(quantized=[0])(node.args)
                args = load_arg(quantized=False)(node.args)
                kwargs = load_arg(quantized=False)(node.kwargs)
                op_out = quantized_graph.node_copy(node, load_arg(quantized=False))
                activation_post_process = \
                    self._maybe_get_last_node_only_observer(quantizer, modules)
                assert activation_post_process is not None
                return quantize_node(
                    quantizer, op_out, activation_post_process,
                    node, modules, quantized_graph, node_name_to_scope, is_input=False)
            else:
                assert dtypes in [(torch.float16, torch.float16, None)]
                op_out = quantized_graph.node_copy(node, load_arg(quantized=False))
                return quantized_graph.create_node(
                    "call_method", "to", (op_out, torch.float16), {})


# TODO: elu is using scale/zero_point instead of output_scale, output_zero_point
@register_quant_pattern(torch.nn.functional.elu)
class ELUQuantizeHandler(QuantizeHandler):
    def convert(self,
                quantizer: QuantizerCls,
                node: Node,
                qconfig: QConfigAny,
                modules: Dict[str, torch.nn.Module],
                quantized_graph: Graph,
                node_name_to_scope: Dict[str, Tuple[str, type]],
                load_arg: Callable,
                is_reference: bool = False,
                convert_custom_config_dict: Dict[str, Any] = None) -> Node:
        activation_post_process = \
            self._maybe_get_last_node_only_observer(quantizer, modules)
        assert activation_post_process is not None
        scale, zero_point = activation_post_process.calculate_qparams()  # type: ignore[operator]
        scale = float(scale)
        zero_point = int(zero_point)

        scale_arg, zero_point_arg = create_qparam_nodes(quantizer, node.name, scale, zero_point, modules, quantized_graph, node_name_to_scope)

        quantized_op = get_quantized_operator(node.target)
        args = load_arg(quantized=[0])(node.args)
        kwargs = {**load_arg(quantized=False)(node.kwargs), 'output_scale': scale_arg, 'output_zero_point': zero_point_arg}
        kwargs.pop('inplace')
        return quantized_graph.create_node(
            'call_function', quantized_op, args, kwargs)  # type: ignore[arg-type]

@register_quant_pattern(torch.nn.Hardsigmoid, default_affine_fixed_qparams_fake_quant)
@register_quant_pattern(torch.nn.functional.hardsigmoid, default_affine_fixed_qparams_fake_quant)
@register_quant_pattern('hardsigmoid', default_affine_fixed_qparams_fake_quant)
@register_quant_pattern('hardsigmoid_', default_affine_fixed_qparams_fake_quant)
@register_quant_pattern(torch.nn.Sigmoid, default_affine_fixed_qparams_fake_quant)
@register_quant_pattern(torch.sigmoid, default_affine_fixed_qparams_fake_quant)
@register_quant_pattern('sigmoid', default_affine_fixed_qparams_fake_quant)
@register_quant_pattern('sigmoid_', default_affine_fixed_qparams_fake_quant)
@register_quant_pattern(torch.nn.Tanh, default_symmetric_fixed_qparams_fake_quant)
@register_quant_pattern(torch.tanh, default_symmetric_fixed_qparams_fake_quant)
@register_quant_pattern('tanh', default_symmetric_fixed_qparams_fake_quant)
@register_quant_pattern('tanh_', default_symmetric_fixed_qparams_fake_quant)
class FixedQParamsOpQuantizeHandler(QuantizeHandler):
    def __init__(self,
                 quantizer: QuantizerCls,
                 node: Node,
                 modules: Dict[str, torch.nn.Module]):
        super().__init__(quantizer, node, modules)
        self.node = node

    def should_insert_observer_for_output(
        self,
        qconfig: Any,
        model_is_training: bool,
    ) -> bool:
        if model_is_training:
            # in QAT, always insert fake_quants
            return True
        else:
            # in PTQ, only insert observers when emulating fp16
            return activation_dtype(qconfig) == torch.float16

    def should_mark_output_quantized_from_input_quantized_status(
        self,
        qconfig: QConfigAny
    ) -> bool:
        # FixQParamOps are the same as CopyNode in int8 quantization
        return activation_dtype(qconfig) in [torch.quint8, torch.qint8]

    # some qhandlers override the activations constructor
    def get_activation_ctr(self, qconfig, pattern) -> Optional[Callable]:
        if activation_dtype(qconfig) == torch.float16:
            return qconfig.activation
        else:
            return get_default_output_activation_post_process_map().get(
                pattern, None)

    def convert(self,
                quantizer: QuantizerCls,
                node: Node,
                qconfig: QConfigAny,
                modules: Dict[str, torch.nn.Module],
                quantized_graph: Graph,
                node_name_to_scope: Dict[str, Tuple[str, type]],
                load_arg: Callable,
                is_reference: bool = False,
                convert_custom_config_dict: Dict[str, Any] = None) -> Node:
        dtypes = get_qconfig_dtypes(qconfig)
        if dtypes == (torch.float16, torch.float16, None):
            op_out = quantized_graph.node_copy(node, load_arg(quantized=False))
            return quantized_graph.create_node(
                "call_method", "to", (op_out, torch.float16,), {}
            )
        else:
            return quantized_graph.node_copy(node, load_arg(quantized=None))


# these ops have quantized equivalents that do not need any extra information
@register_quant_pattern(torch.nn.AdaptiveAvgPool1d)
@register_quant_pattern(torch.nn.AdaptiveAvgPool2d)
@register_quant_pattern(torch.nn.AdaptiveAvgPool3d)
@register_quant_pattern(torch.nn.AvgPool1d)
@register_quant_pattern(torch.nn.AvgPool2d)
@register_quant_pattern(torch.nn.AvgPool3d)
@register_quant_pattern(torch.nn.Dropout)
@register_quant_pattern(torch.nn.Hardtanh)
@register_quant_pattern(torch.nn.Identity)
@register_quant_pattern(torch.nn.MaxPool1d)
@register_quant_pattern(torch.nn.MaxPool2d)
@register_quant_pattern(torch.nn.MaxPool3d)
@register_quant_pattern(torch.nn.ReLU)
@register_quant_pattern(torch.nn.ReLU6)
@register_quant_pattern(torch.adaptive_avg_pool1d)
@register_quant_pattern(torch.nn.functional.adaptive_avg_pool2d)
@register_quant_pattern(torch.nn.functional.adaptive_avg_pool3d)
@register_quant_pattern(torch.nn.functional.dropout)
@register_quant_pattern(torch.nn.functional.hardtanh)
@register_quant_pattern(torch.nn.functional.hardtanh_)
@register_quant_pattern(torch.nn.functional.interpolate)
@register_quant_pattern(torch.nn.functional.max_pool1d)
@register_quant_pattern(torch.nn.functional.max_pool2d)
@register_quant_pattern(torch.nn.functional.max_pool3d)
@register_quant_pattern(torch.nn.functional.relu)
@register_quant_pattern(torch.nn.functional.relu6)
@register_quant_pattern(torch.avg_pool1d)
@register_quant_pattern(torch._C._nn.avg_pool2d)
@register_quant_pattern(torch._C._nn.avg_pool3d)
@register_quant_pattern(torch.chunk)
@register_quant_pattern(torch.clamp)
@register_quant_pattern(torch.flatten)
@register_quant_pattern(torch.transpose)
@register_quant_pattern(torch.max)
@register_quant_pattern(torch.mean)
@register_quant_pattern(torch.min)
@register_quant_pattern(torch.repeat_interleave)
@register_quant_pattern(torch.sort)
@register_quant_pattern(torch.squeeze)
@register_quant_pattern(torch.stack)
@register_quant_pattern(torch.unsqueeze)
@register_quant_pattern(operator.floordiv)
@register_quant_pattern(operator.getitem)
@register_quant_pattern('chunk')
@register_quant_pattern('clamp')
@register_quant_pattern('contiguous')
@register_quant_pattern('detach')
@register_quant_pattern('detach_')
@register_quant_pattern('mean')
@register_quant_pattern('numel')
@register_quant_pattern('permute')
@register_quant_pattern('relu')
@register_quant_pattern('relu_')
@register_quant_pattern('repeat')
@register_quant_pattern('repeat_interleave')
@register_quant_pattern('reshape')
@register_quant_pattern('resize_')
@register_quant_pattern('shape')
@register_quant_pattern('size')
@register_quant_pattern('squeeze')
@register_quant_pattern('squeeze_')
@register_quant_pattern('transpose')
@register_quant_pattern('unsqueeze')
@register_quant_pattern('unsqueeze_')
@register_quant_pattern('view')
class CopyNodeQuantizeHandler(QuantizeHandler):
    def should_mark_output_quantized_from_input_quantized_status(
        self,
        qconfig: QConfigAny
    ) -> bool:
        return True

    def convert(self,
                quantizer: QuantizerCls,
                node: Node,
                qconfig: QConfigAny,
                modules: Dict[str, torch.nn.Module],
                quantized_graph: Graph,
                node_name_to_scope: Dict[str, Tuple[str, type]],
                load_arg: Callable,
                is_reference: bool = False,
                convert_custom_config_dict: Dict[str, Any] = None) -> Node:
        return quantized_graph.node_copy(node, load_arg(quantized=None))

class CustomModuleQuantizeHandler(QuantizeHandler):
    def convert(self,
                quantizer: QuantizerCls,
                node: Node,
                qconfig: QConfigAny,
                modules: Dict[str, torch.nn.Module],
                quantized_graph: Graph,
                node_name_to_scope: Dict[str, Tuple[str, type]],
                load_arg: Callable,
                is_reference: bool = False,
                convert_custom_config_dict: Dict[str, Any] = None) -> Node:
        """ Convert a float custom module to quantized custom module
        """
        assert node.op == 'call_module'
        assert convert_custom_config_dict is not None
        custom_module_class_mapping = convert_custom_config_dict.get("observed_to_quantized_custom_module_class", None)
        assert custom_module_class_mapping is not None
        observed_custom_module = modules[str(node.target)]
        if activation_is_statically_quantized(qconfig):
            assert node.name in quantizer.activation_post_process_map
            cur_idx = quantizer.activation_post_process_indexes[node.name]
            observed_custom_module.activation_post_process = \
                modules[quantizer.activation_post_process_map[node.name][cur_idx]]
            quantizer.activation_post_process_indexes[node.name] += 1
        quantized_custom_module_class = get_swapped_custom_module_class(
            observed_custom_module, custom_module_class_mapping, qconfig)
        quantized_custom_module = \
            quantized_custom_module_class.from_observed(observed_custom_module)
        parent_name, name = _parent_name(node.target)
        setattr(modules[parent_name], name, quantized_custom_module)
        # hardcoded the quntized input to be None (take whatever is in the environemnt),
        # we can extend this
        # if there is a need, e.g. get the indexes of quantized inputs from some
        # module attribute like module._QUANTIZED_INPUT_INDEXES
        return quantized_graph.node_copy(node, load_arg(quantized=None))

class StandaloneModuleQuantizeHandler(QuantizeHandler):
    """ Converts an observed standalone module to quantized standalone module
    by calling convert_fx on the observed standalone module.
    """
    def convert(self,
                quantizer: QuantizerCls,
                node: Node,
                qconfig: QConfigAny,
                modules: Dict[str, torch.nn.Module],
                quantized_graph: Graph,
                node_name_to_scope: Dict[str, Tuple[str, type]],
                load_arg: Callable,
                is_reference: bool = False,
                convert_custom_config_dict: Dict[str, Any] = None) -> Node:
        assert node.op == 'call_module'
        convert = torch.quantization.quantize_fx._convert_standalone_module_fx  # type: ignore[attr-defined]
        # We know that observed standalone module is a GraphModule since
        # it's produced by us
        observed_standalone_module : GraphModule = modules[str(node.target)]  # type: ignore[assignment]
        input_quantized_idxs = observed_standalone_module._standalone_module_input_quantized_idxs.tolist()  # type: ignore[operator]
        quantized_standalone_module = convert(observed_standalone_module, is_reference=is_reference)
        parent_name, name = _parent_name(node.target)
        # update the modules dict
        setattr(modules[parent_name], name, quantized_standalone_module)
        modules[str(node.target)] = quantized_standalone_module
        return quantized_graph.node_copy(node, load_arg(quantized=input_quantized_idxs))<|MERGE_RESOLUTION|>--- conflicted
+++ resolved
@@ -336,12 +336,10 @@
                     scale, zero_point = activation_post_process.calculate_qparams()  # type: ignore[operator]
                     scale = float(scale)
                     zero_point = int(zero_point)
-<<<<<<< HEAD
-                    scale_arg, zero_point_arg = create_qparam_nodes(quantizer, node.name, scale, zero_point, modules, quantized_graph, node_name_to_scope)
-=======
                     scale_arg, zero_point_arg = \
-                        create_qparam_nodes(quantizer, node.name, scale, zero_point, modules, quantized_graph)
->>>>>>> 74910ae3
+                        create_qparam_nodes(
+                            quantizer, node.name, scale, zero_point, modules,
+                            quantized_graph, node_name_to_scope)
                     kwargs = {**self.binary_op_node.kwargs}
                     add_args = (*load_arg(quantized=True)(self.binary_op_node.args), scale_arg, zero_point_arg)
                     op = quantized_graph.create_node(
@@ -580,12 +578,10 @@
                     assert activation_post_process is not None
 
                     scale, zero_point, _ = get_per_tensor_qparams(activation_post_process)
-<<<<<<< HEAD
-                    scale_node, zero_point_node = create_qparam_nodes(quantizer, self.conv_node.name, scale, zero_point, modules, quantized_graph, node_name_to_scope)
-=======
                     scale_node, zero_point_node = \
-                        create_qparam_nodes(quantizer, self.conv_node.name, scale, zero_point, modules, quantized_graph)
->>>>>>> 74910ae3
+                        create_qparam_nodes(
+                            quantizer, self.conv_node.name, scale, zero_point, modules,
+                            quantized_graph, node_name_to_scope)
                     qconv_args = (conv_input, packed_weight, scale_node, zero_point_node)
                     kwargs = load_arg(quantized=False)(self.conv_node.kwargs)
                     op = quantized_graph.create_node(
@@ -774,13 +770,10 @@
                         self._maybe_get_last_node_only_observer(quantizer, modules)
                     assert activation_post_process is not None
                     scale, zero_point, _ = get_per_tensor_qparams(activation_post_process)
-
-<<<<<<< HEAD
-                    scale_node, zero_point_node = create_qparam_nodes(quantizer, self.linear_node.name, scale, zero_point, modules, quantized_graph, node_name_to_scope)
-=======
                     scale_node, zero_point_node = \
-                        create_qparam_nodes(quantizer, self.linear_node.name, scale, zero_point, modules, quantized_graph)
->>>>>>> 74910ae3
+                        create_qparam_nodes(
+                            quantizer, self.linear_node.name, scale, zero_point, modules,
+                            quantized_graph, node_name_to_scope)
 
                     qlinear_args = (linear_input, packed_weight, scale_node, zero_point_node)
                     op = quantized_graph.create_node(
@@ -1099,13 +1092,10 @@
                     scale, zero_point = activation_post_process.calculate_qparams()  # type: ignore[operator]
                     scale = float(scale)
                     zero_point = int(zero_point)
-
-<<<<<<< HEAD
-                    scale_arg, zero_point_arg = create_qparam_nodes(quantizer, node.name, scale, zero_point, modules, quantized_graph, node_name_to_scope)
-=======
                     scale_arg, zero_point_arg = \
-                        create_qparam_nodes(quantizer, node.name, scale, zero_point, modules, quantized_graph)
->>>>>>> 74910ae3
+                        create_qparam_nodes(
+                            quantizer, node.name, scale, zero_point, modules,
+                            quantized_graph, node_name_to_scope)
 
                     assert not isinstance(node.target, str), "Expecting node.target for "
                     "call_function to be a function instead of a string"
