--- conflicted
+++ resolved
@@ -95,51 +95,16 @@
 } // namespace
 
 std::vector<at::Tensor> ProcessGroupMPI::WorkMPI::result() {
-<<<<<<< HEAD
-  if (outputs_) {
-    return *outputs_;
-  } else {
-    return std::vector<at::Tensor>();
-  }
-}
-
-c10::intrusive_ptr<c10::ivalue::Future> ProcessGroupMPI::WorkMPI::getFuture() {
-  return future_;
-}
-
-void ProcessGroupMPI::WorkMPI::finishCompleteFuture(std::exception_ptr eptr) {
-  if (eptr) {
-    future_->setError(eptr);
-    future_->markCompleted();
-    finish(eptr);
-  } else {
-    if (outputs_.get()) {
-      future_->markCompleted(at::IValue(*outputs_));
-    } else {
-      future_->markCompleted();
-    }
-    finish();
-  }
-=======
   return outputTensors_;
->>>>>>> 264d8798
 }
 
 ProcessGroupMPI::AsyncWork::AsyncWork(
     MPI_Request request,
-<<<<<<< HEAD
-    const std::vector<at::Tensor>* outputs,
-    const char* profilingTitle,
-    const c10::optional<std::vector<at::Tensor>>& inputTensors)
-    : ProcessGroup::Work(-1, OpType::UNKNOWN, profilingTitle, inputTensors),
-      outputs_(outputs),
-=======
     std::vector<at::Tensor> outputTensors,
     const char* profilingTitle,
     const c10::optional<std::vector<at::Tensor>>& inputTensors)
     : ProcessGroup::Work(-1, OpType::UNKNOWN, profilingTitle, inputTensors),
       outputTensors_(std::move(outputTensors)),
->>>>>>> 264d8798
       request_(request) {
   memset(&status_, 0, sizeof(status_));
 }
@@ -222,15 +187,7 @@
 }
 
 std::vector<at::Tensor> ProcessGroupMPI::AsyncWork::result() {
-<<<<<<< HEAD
-  if (outputs_) {
-    return *outputs_;
-  } else {
-    return std::vector<at::Tensor>();
-  }
-=======
   return outputTensors_;
->>>>>>> 264d8798
 }
 
 void ProcessGroupMPI::AsyncWork::populateException() {
@@ -381,9 +338,9 @@
 
     try {
       workEntry->run(workEntry);
-      work->finishCompleteFuture();
+      work->finish();
     } catch (...) {
-      work->finishCompleteFuture(std::current_exception());
+      work->finish(std::current_exception());
     }
 
     lock.lock();
@@ -418,12 +375,7 @@
             opts.rootRank,
             pgComm_));
       };
-<<<<<<< HEAD
-  auto entry = std::unique_ptr<WorkEntry>(
-      new WorkEntry(&tensors, &tensors, std::move(runFunc)));
-=======
   auto entry = std::make_unique<WorkEntry>(&tensors, &tensors, std::move(runFunc));
->>>>>>> 264d8798
   return enqueue(
       std::move(entry),
       "mpi:broadcast",
@@ -448,12 +400,7 @@
             mpiOp.at(opts.reduceOp),
             pgComm_));
       };
-<<<<<<< HEAD
-  auto entry = std::unique_ptr<WorkEntry>(
-      new WorkEntry(&tensors, &tensors, std::move(runFunc)));
-=======
   auto entry = std::make_unique<WorkEntry>(&tensors, &tensors, std::move(runFunc));
->>>>>>> 264d8798
   return enqueue(
       std::move(entry),
       "mpi:all_reduce",
@@ -490,12 +437,7 @@
             opts.rootRank,
             pgComm_));
       };
-<<<<<<< HEAD
-  auto entry = std::unique_ptr<WorkEntry>(
-      new WorkEntry(&tensors, &tensors, std::move(runFunc)));
-=======
   auto entry = std::make_unique<WorkEntry>(&tensors, &tensors, std::move(runFunc));
->>>>>>> 264d8798
   return enqueue(
       std::move(entry),
       "mpi:reduce",
@@ -523,11 +465,7 @@
   std::function<void(std::unique_ptr<WorkEntry>&)> runFunc =
       [this](std::unique_ptr<WorkEntry>& entry) {
         auto data = (entry->src)[0];
-<<<<<<< HEAD
-        std::vector<at::Tensor>& outputDataVec = *entry->dst;
-=======
         std::vector<at::Tensor> outputDataVec = entry->dst;
->>>>>>> 264d8798
         auto flatOutputTensor = newLikeFlat(outputDataVec);
 
         c10::DeviceGuard guard(data.device());
@@ -593,11 +531,7 @@
 
         std::vector<at::Tensor> dstdata = entry->dst;
         if (rank_ == opts.rootRank) {
-<<<<<<< HEAD
-          flatOutputTensor = newLikeFlat(*entry->dst);
-=======
           flatOutputTensor = newLikeFlat(dstdata);
->>>>>>> 264d8798
           recvbuf = flatOutputTensor.data_ptr();
         }
 
@@ -614,11 +548,7 @@
             pgComm_));
 
         if (rank_ == opts.rootRank) {
-<<<<<<< HEAD
-          std::vector<at::Tensor>& outputDataVec = *entry->dst;
-=======
           const std::vector<at::Tensor>& outputDataVec = entry->dst;
->>>>>>> 264d8798
           // copy the flattened output tensors to the outputs
           for (size_t i = 0; i < outputDataVec.size(); ++i) {
             outputDataVec.at(i).copy_(flatOutputTensor[i]);
@@ -670,7 +600,7 @@
 
   std::function<void(std::unique_ptr<WorkEntry>&)> runFunc =
       [opts, this](std::unique_ptr<WorkEntry>& entry) {
-        auto data = (*entry->dst)[0];
+        auto data = (entry->dst)[0];
         void* sendbuf = nullptr;
         at::Tensor flatInputTensor;
 
@@ -748,7 +678,7 @@
     std::function<void(std::unique_ptr<WorkEntry>&)> runFunc =
         [opts, this](std::unique_ptr<WorkEntry>& entry) {
           auto srcdata = (entry->src)[0];
-          auto dstdata = (*entry->dst)[0];
+          auto dstdata = (entry->dst)[0];
           c10::DeviceGuard guard(srcdata.device());
           std::unique_lock<std::mutex> globalLock(pgGlobalMutex_);
           MPI_CHECK(MPI_Alltoall(
@@ -776,7 +706,7 @@
         [opts, this, inputSplitSizes, outputSplitSizes](
             std::unique_ptr<WorkEntry>& entry) {
           auto srcdata = (entry->src)[0];
-          auto dstdata = (*entry->dst)[0];
+          auto dstdata = (entry->dst)[0];
           std::vector<int> send_lengths(size_);
           std::vector<int> recv_lengths(size_);
           std::vector<int> send_offsets(size_);
@@ -826,7 +756,7 @@
         std::vector<int> send_offsets(size_);
         std::vector<int> recv_offsets(size_);
         auto srcdata = entry->src;
-        auto dstdata = *entry->dst;
+        auto dstdata = entry->dst;
         int64_t src_len = c10d::computeLengthsAndOffsets(
             srcdata, &send_lengths, &send_offsets);
         int64_t dst_len = c10d::computeLengthsAndOffsets(
@@ -893,11 +823,7 @@
 
   return c10::make_intrusive<AsyncWork>(
       request,
-<<<<<<< HEAD
-      nullptr,
-=======
       std::vector<at::Tensor>(),
->>>>>>> 264d8798
       "mpi:send",
       c10::optional<std::vector<at::Tensor>>(tensors));
 }
@@ -926,11 +852,7 @@
 
   return c10::make_intrusive<AsyncWork>(
       request,
-<<<<<<< HEAD
-      &tensors,
-=======
       tensors,
->>>>>>> 264d8798
       "mpi:recv",
       c10::optional<std::vector<at::Tensor>>(tensors));
 }
@@ -958,11 +880,7 @@
 
   return c10::make_intrusive<AsyncWork>(
       request,
-<<<<<<< HEAD
-      &tensors,
-=======
       tensors,
->>>>>>> 264d8798
       "mpi:recvAnySource",
       c10::optional<std::vector<at::Tensor>>(tensors));
 }
