--- conflicted
+++ resolved
@@ -110,17 +110,11 @@
       uint64_t,
       detail::type_index_impl<std::remove_cv_t<std::decay_t<T>>>()>::value};
 #else
-<<<<<<< HEAD
-  // nvcc unfortunately doesn't like this being constexpr in device code
-  return type_index{
-      detail::type_index_impl<std::remove_cv_t<std::decay_t<T>>>()};
-=======
   // There's nothing in theory preventing us from running this on device code
   // except for nvcc throwing a compiler error if we enable it.
   return (
       abort(),
       type_index(0));
->>>>>>> 409151e1
 #endif
 }
 
