--- conflicted
+++ resolved
@@ -17,24 +17,12 @@
   AT_ERROR(msg);
 }
 
-<<<<<<< HEAD
-=======
-const TypeMetaData _typeMetaDataInstance_uninitialized_ = detail::TypeMetaData(
-    0,
-    nullptr,
-    nullptr,
-    nullptr,
-    nullptr,
-    nullptr,
-    TypeIdentifier::uninitialized(),
-    "nullptr (uninitialized)");
 
 C10_EXPORT CollisionChecker& collisionChecker_() {
   static CollisionChecker singleton;
   return singleton;
 }
 
->>>>>>> 22ffcf63
 } // namespace detail
 
 template <>
