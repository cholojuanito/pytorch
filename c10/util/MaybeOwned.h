#pragma once

#include <c10/macros/Macros.h>
#include <c10/util/Exception.h>
#include <c10/util/in_place.h>

#include <type_traits>

namespace c10 {

/// Traits class describing how to borrow from T.  As a synopsis, here
/// is how we might implement borrowing from an arbitrary type T using
/// a raw pointer to const:
///
/// template <typename T>
/// struct MaybeOwnedTraits {
///   using owned_type = T;
///   using borrow_type = const T*;
///
///   static borrow_type createBorrow(const owned_type& from) {
///     return &from;
///   }
///
///   static void assignBorrow(borrow_type& lhs, borrow_type rhs) {
///     lhs = rhs;
///   }
///
///   static void destroyBorrow(borrow_type& toDestroy) {}
///
///   static const owned_type& referenceFromBorrow(const borrow_type& borrow) {
///     return *borrow;
///   }
///
///   static const owned_type* pointerFromBorrow(const borrow_type& borrow) {
///     return borrow;
///   }
///
///   static bool debugBorrowIsValid(const borrow_type& borrow) {
///     return borrow != nullptr;
///   }
/// };
///
/// (This implementation is not in use because MaybeOwned is an unsafe
/// abstraction and we don't want to encourage it widely, just for
/// skipping reference counting in critical paths.)
///
/// For examples that are in use, see intrusive_ptr.h and TensorBody.h.
template <typename T>
struct MaybeOwnedTraits;

/// A smart pointer around either a borrowed or owned T. When
/// constructed with borrowed(), the caller MUST ensure that the
/// borrowed-from argument outlives this MaybeOwned<T>. Compare to
/// Rust's std::borrow::Cow
/// (https://doc.rust-lang.org/std/borrow/enum.Cow.html), but note
/// that it is probably not suitable for general use because C++ has
/// no borrow checking. Included here to support
/// Tensor::expect_contiguous.
template <typename T>
class MaybeOwned final {
  using borrow_type = typename MaybeOwnedTraits<T>::borrow_type;
  using owned_type = typename MaybeOwnedTraits<T>::owned_type;

  bool isBorrowed_;
  union {
    borrow_type borrow_;
    owned_type own_;
  };

  /// Don't use this; use borrowed() instead.
  explicit MaybeOwned(const owned_type& t)
      : isBorrowed_(true), borrow_(MaybeOwnedTraits<T>::createBorrow(t)) {}

  /// Don't use this; use owned() instead.
  explicit MaybeOwned(T&& t) noexcept(
      std::is_nothrow_move_constructible<T>::value)
      : isBorrowed_(false), own_(std::move(t)) {}

  /// Don't use this; use owned() instead.
  template <class... Args>
  explicit MaybeOwned(in_place_t, Args&&... args)
      : isBorrowed_(false), own_(std::forward<Args>(args)...) {}

 public:
  explicit MaybeOwned() : isBorrowed_(true), borrow_() {}

  // Copying a borrow yields another borrow of the original, as with a
  // T*. Copying an owned T yields another owned T for safety: no
  // chains of borrowing by default! (Note you could get that behavior
  // with MaybeOwned<T>::borrowed(*rhs) if you wanted it.)
  MaybeOwned(const MaybeOwned& rhs) : isBorrowed_(rhs.isBorrowed_) {
    if (C10_LIKELY(rhs.isBorrowed_)) {
      MaybeOwnedTraits<T>::assignBorrow(borrow_, rhs.borrow_);
    } else {
      new (&own_) T(rhs.own_);
    }
  }

  MaybeOwned& operator=(const MaybeOwned& rhs) {
    if (this == &rhs) {
      return *this;
    }
    if (C10_UNLIKELY(!isBorrowed_)) {
      if (rhs.isBorrowed_) {
        own_.~T();
        MaybeOwnedTraits<T>::assignBorrow(borrow_, rhs.borrow_);
        isBorrowed_ = true;
      } else {
        own_ = rhs.own_;
      }
    } else {
      if (C10_LIKELY(rhs.isBorrowed_)) {
        MaybeOwnedTraits<T>::assignBorrow(borrow_, rhs.borrow_);
      } else {
        MaybeOwnedTraits<T>::destroyBorrow(borrow_);
        new (&own_) T(rhs.own_);
        isBorrowed_ = false;
      }
    }
    TORCH_INTERNAL_ASSERT_DEBUG_ONLY(isBorrowed_ == rhs.isBorrowed_);
    return *this;
  }

  MaybeOwned(MaybeOwned&& rhs) noexcept(
      std::is_nothrow_move_constructible<T>::value)
      : isBorrowed_(rhs.isBorrowed_) {
    if (C10_LIKELY(rhs.isBorrowed_)) {
      MaybeOwnedTraits<T>::assignBorrow(borrow_, rhs.borrow_);
    } else {
      new (&own_) T(std::move(rhs.own_));
    }
  }

  MaybeOwned& operator=(MaybeOwned&& rhs) noexcept(
      std::is_nothrow_move_assignable<T>::value) {
    if (this == &rhs) {
      return *this;
    }
    if (C10_UNLIKELY(!isBorrowed_)) {
      if (rhs.isBorrowed_) {
        own_.~T();
        MaybeOwnedTraits<T>::assignBorrow(borrow_, rhs.borrow_);
        isBorrowed_ = true;
      } else {
        own_ = std::move(rhs.own_);
      }
    } else {
      if (C10_LIKELY(rhs.isBorrowed_)) {
        MaybeOwnedTraits<T>::assignBorrow(borrow_, rhs.borrow_);
      } else {
        MaybeOwnedTraits<T>::destroyBorrow(borrow_);
        new (&own_) T(std::move(rhs.own_));
        isBorrowed_ = false;
      }
    }
    TORCH_INTERNAL_ASSERT_DEBUG_ONLY(isBorrowed_ == rhs.isBorrowed_);
    return *this;
  }

  static MaybeOwned borrowed(const T& t) {
    return MaybeOwned(t);
  }

  static MaybeOwned owned(T&& t) noexcept(
      std::is_nothrow_move_constructible<T>::value) {
    return MaybeOwned(std::move(t));
  }

  template <class... Args>
  static MaybeOwned owned(in_place_t, Args&&... args) {
    return MaybeOwned(in_place, std::forward<Args>(args)...);
  }

  ~MaybeOwned() {
    if (C10_UNLIKELY(!isBorrowed_)) {
      own_.~T();
    } else {
      MaybeOwnedTraits<T>::destroyBorrow(borrow_);
    }
  }

<<<<<<< HEAD
  // This is an implementation detail!  You should know what you're doing
  // if you are testing this.  If you just want to guarantee ownership move
  // this into a T
  bool unsafeIsBorrowed() const {
    return isBorrowed_;
  }

  const T& operator*() const & {
=======
  const T& operator*() const& {
>>>>>>> d09dc03e
    if (isBorrowed_) {
      TORCH_INTERNAL_ASSERT_DEBUG_ONLY(
          MaybeOwnedTraits<T>::debugBorrowIsValid(borrow_));
    }
    return C10_LIKELY(isBorrowed_)
        ? MaybeOwnedTraits<T>::referenceFromBorrow(borrow_)
        : own_;
  }

  const T* operator->() const {
    if (isBorrowed_) {
      TORCH_INTERNAL_ASSERT_DEBUG_ONLY(
          MaybeOwnedTraits<T>::debugBorrowIsValid(borrow_));
    }
    return C10_LIKELY(isBorrowed_)
        ? MaybeOwnedTraits<T>::pointerFromBorrow(borrow_)
        : &own_;
  }

  // If borrowed, copy the underlying T. If owned, move from
  // it. borrowed/owned state remains the same, and either we
  // reference the same borrow as before or we are an owned moved-from
  // T.
  T operator*() && {
    if (isBorrowed_) {
      TORCH_INTERNAL_ASSERT_DEBUG_ONLY(
          MaybeOwnedTraits<T>::debugBorrowIsValid(borrow_));
      return MaybeOwnedTraits<T>::referenceFromBorrow(borrow_);
    } else {
      return std::move(own_);
    }
  }
};

} // namespace c10<|MERGE_RESOLUTION|>--- conflicted
+++ resolved
@@ -179,7 +179,6 @@
     }
   }
 
-<<<<<<< HEAD
   // This is an implementation detail!  You should know what you're doing
   // if you are testing this.  If you just want to guarantee ownership move
   // this into a T
@@ -187,10 +186,7 @@
     return isBorrowed_;
   }
 
-  const T& operator*() const & {
-=======
   const T& operator*() const& {
->>>>>>> d09dc03e
     if (isBorrowed_) {
       TORCH_INTERNAL_ASSERT_DEBUG_ONLY(
           MaybeOwnedTraits<T>::debugBorrowIsValid(borrow_));
