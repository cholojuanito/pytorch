--- conflicted
+++ resolved
@@ -463,16 +463,8 @@
                  'def set_(self, storage: Storage) -> Tensor: ...'],
         'split': ['def split(self, split_size: _int, dim: _int=0) -> Sequence[Tensor]: ...',
                   'def split(self, split_size: Tuple[_int, ...], dim: _int=0) -> Sequence[Tensor]: ...'],
-<<<<<<< HEAD
-        'div': ['def div(self, other: Union[Tensor, Number], *, '
-                'rounding_mode: Optional[str] = None, out: Optional[Tensor]=None) -> Tensor: ...'],
-        'div_': ['def div(self, other: Union[Tensor, Number], *, rounding_mode: Optional[str] = None) -> Tensor: ...'],
-=======
-        'div': ['def div(self, other: Union[Tensor, Number], *, rounding_mode: str) -> Tensor: ...',
-                'def div(self, other: Union[Tensor, Number]) -> Tensor: ...'],
-        'div_': ['def div_(self, other: Union[Tensor, Number], *, rounding_mode: str) -> Tensor: ...',
-                 'def div_(self, other: Union[Tensor, Number]) -> Tensor: ...'],
->>>>>>> 7a80345e
+        'div': ['def div(self, other: Union[Tensor, Number], *, rounding_mode: Optional[str] = None) -> Tensor: ...'],
+        'div_': ['def div_(self, other: Union[Tensor, Number], *, rounding_mode: Optional[str] = None) -> Tensor: ...'],
     })
     for binop in ['mul', 'true_divide', 'floor_divide']:
         for inplace in [False, True]:
