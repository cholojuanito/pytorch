from tools.codegen.model import (Argument, Arguments, BaseTy, BaseType,
                                 FunctionSchema, ListType, NativeFunction,
                                 OptionalType, Return, SelfArgument,
                                 TensorOptionsArguments, Type, assert_never)
from tools.codegen.api.types import (ArgName, BaseCType, Binding, ConstRefCType, NamedCType, CType,
                                     MutRefCType, ArrayCType, ListCType, VectorCType, ArrayRefCType,
                                     OptionalCType, TupleCType, SpecialArgName, boolT, scalarT,
                                     tensorListT, dimnameListT, tensorT, voidT,
                                     BaseTypeToCppMapping, intArrayRefT, tensorOptionsT)
<<<<<<< HEAD
=======
from tools.codegen import local
>>>>>>> ec502873
from typing import Optional, Sequence, Union, List, Set

# This file describes the translation of JIT schema to the public C++
# API, which is what people use when they call functions like at::add.
#
# Prominent characteristics of the C++ API:
#
#   - dtype, layout, device and pin_memory are collected into
#     a single C++ type TensorOptions  (the native functions API
#     also has this, but tensor options is really most relevant
#     for the C++ API; it makes calling kwarg factory functions
#     pleasant)
#
#   - defaulting lives here (in fact, the dispatcher is completely
#     oblivious of defaults!)
#
# BTW: policy on name collisions: we try not to have types with
# collisions, but functions are fair game to collide

def name(func: FunctionSchema, *, faithful_name_for_out_overloads: bool = False) -> str:
    name = str(func.name.name)
    if func.is_out_fn():
        if faithful_name_for_out_overloads:
            name += '_outf'
        else:
            name += '_out'

    return name

# Translation of "value types" in JIT schema to C++ API type.  Value
# types look the same no matter if they are argument types or return
# types.  Returns None if the type in question is not a value type.
def valuetype_type(t: Type, *, binds: ArgName) -> Optional[NamedCType]:
    if isinstance(t, BaseType):
        if t.name == BaseTy.Tensor or t.name == BaseTy.Scalar:
            return None
        # All other BaseType currently map directly to BaseCppTypes.
        return NamedCType(binds, BaseCType(BaseTypeToCppMapping[t.name]))
    elif isinstance(t, OptionalType):
        elem = valuetype_type(t.elem, binds=binds)
        if elem is None:
            return None
        return NamedCType(binds, OptionalCType(elem.type))
    elif isinstance(t, ListType):
        if str(t.elem) == 'bool':
            assert t.size is not None
            return NamedCType(binds, ArrayCType(BaseCType(boolT), t.size))
        else:
            return None
    else:
        raise AssertionError(f"unrecognized type {repr(t)}")

# Translation of types occuring in JIT arguments to a C++ argument type.
def argumenttype_type(t: Type, *, mutable: bool, binds: ArgName) -> NamedCType:
    # If it's a value type, do the value type translation
    r = valuetype_type(t, binds=binds)
    if r is not None:
        return r

    if isinstance(t, BaseType):
        if t.name == BaseTy.Tensor:
<<<<<<< HEAD
            if mutable:
=======
            if mutable and not local.use_const_ref_for_mutable_tensors():
>>>>>>> ec502873
                return NamedCType(binds, MutRefCType(BaseCType(tensorT)))
            else:
                return NamedCType(binds, ConstRefCType(BaseCType(tensorT)))
        elif t.name == BaseTy.Scalar:
            return NamedCType(binds, ConstRefCType(BaseCType(scalarT)))
        else:
            raise AssertionError(f"base type should have been value type {t}")
    elif isinstance(t, OptionalType):
        if str(t.elem) == 'Tensor':
<<<<<<< HEAD
            if mutable:
=======
            if mutable and not local.use_const_ref_for_mutable_tensors():
>>>>>>> ec502873
                return NamedCType(binds, MutRefCType(BaseCType(tensorT)))  # TODO: fix this discrepancy
            else:
                return NamedCType(binds, ConstRefCType(OptionalCType(BaseCType(tensorT))))
        elif str(t.elem) == 'Scalar':
            return NamedCType(binds, ConstRefCType(OptionalCType(BaseCType(scalarT))))
        elem = argumenttype_type(t.elem, mutable=mutable, binds=binds)
        return NamedCType(binds, OptionalCType(elem.type))
    elif isinstance(t, ListType):
        # TODO: remove these special cases, ArrayRef fallthrough works fine
        if str(t.elem) == 'int':
            return NamedCType(binds, BaseCType(intArrayRefT))
        elif str(t.elem) == 'Tensor':
            return NamedCType(binds, BaseCType(tensorListT))
        elif str(t.elem) == 'Scalar':
            return NamedCType(binds, ArrayRefCType(BaseCType(scalarT)))
        elif str(t.elem) == 'Dimname':
            return NamedCType(binds, BaseCType(dimnameListT))
        elif str(t.elem) == 'Tensor?':
            return NamedCType(binds, ConstRefCType(ListCType(OptionalCType(BaseCType(tensorT)))))
        elem = argumenttype_type(t.elem, mutable=mutable, binds=binds)
        return NamedCType(binds, ArrayRefCType(elem.type))
    else:
        raise AssertionError(f"unrecognized type {repr(t)}")

# Translate a JIT argument into its C++ type
def argument_type(a: Argument, *, binds: ArgName) -> NamedCType:
    return argumenttype_type(a.type, mutable=a.is_write, binds=binds)

# Translation of a (non-multi) return type from JIT to C++
# N.B: returntype_type returns a CType, not a NamedCType.
# This is mostly because of the mismatch between return types and return names.
# e.g. a function with a return type of 'void' has 0 return names,
# and a function with a return type of 'std::tuple' has >1 return name.
def returntype_type(t: Type, *, mutable: bool) -> CType:
    # placeholder is ignored
    r = valuetype_type(t, binds="__placeholder__")
    if r is not None:
        return r.type

    if isinstance(t, BaseType):
        if t.name == BaseTy.Tensor:
            if mutable:
<<<<<<< HEAD
                return MutRefCType(BaseCType(tensorT))
            else:
=======
                if local.use_const_ref_for_mutable_tensors():
                    return ConstRefCType(BaseCType(tensorT))
                else:
                    return MutRefCType(BaseCType(tensorT))
            else:
                # Note [Tensor Copy Returns]
                # Currently, we use "Argument.is_write" to determine
                # whether or not Tensor return types should be copies or references.
                # If that ever changes, take a look at other locations of this note!
>>>>>>> ec502873
                return BaseCType(tensorT)
        elif t.name == BaseTy.Scalar:
            return BaseCType(scalarT)
    elif isinstance(t, ListType):
        elem = returntype_type(t.elem, mutable=mutable)
        assert t.size is None, f"fixed size list returns not supported: {t}"
        return VectorCType(elem)

    raise AssertionError(f"unrecognized return type {t}")

# Translation of a single return to its C++ type
def return_type(r: Return) -> CType:
    return returntype_type(r.type, mutable=r.is_write)

# Translation of a full (possibly multi) return from JIT to its C++ type
def returns_type(rs: Sequence[Return]) -> CType:
    if len(rs) == 0:
        return BaseCType(voidT)
    elif len(rs) == 1:
        return return_type(rs[0])
    else:
        return TupleCType([return_type(r) for r in rs])

def return_names(f: NativeFunction, *, fallback_name: str = 'result') -> Sequence[str]:
    returns: List[str] = []
    for i, r in enumerate(f.func.returns):
        # If we have an inplace function, the return argument is
        # implicitly named self.
        # TODO: Consider incorporating this into the data model
        if f.func.name.name.inplace:
            assert i == 0, "illegal inplace function with multiple returns"
            name = 'self'
        # If we are out function, the name is the name of the
        # corresponding output function (r.name will get recorded
        # in field_name later.)
        elif f.func.is_out_fn():
            name = f.func.arguments.out[i].name
        # If the return argument is explicitly named...
        elif r.name:
            name_conflict = any(r.name == a.name for a in f.func.schema_order_arguments())
            if name_conflict and not f.func.is_out_fn():
                name = f'{r.name}_return'
            else:
                name = r.name
        # If there is no explicit name and no fallback name was passed in, we just name the output result,
        # unless it's a multi-return, in which case it's result0,
        # result1, etc (zero-indexed)
        else:
            name = fallback_name if len(f.func.returns) == 1 else f'{fallback_name}{i}'
        returns.append(name)
    return returns

JIT_TO_CPP_DEFAULT = {
    'False': 'false',
    'True': 'true',
    'None': 'c10::nullopt',  # UGH this one is type directed
    'Mean': 'at::Reduction::Mean',
    '[]': '{}',
    'contiguous_format': 'MemoryFormat::Contiguous',
    'long': 'at::kLong',
}

# Convert a JIT default into C++ expression representing the default
def default_expr(d: str, t: Type) -> str:
    if d == 'None' and str(t) == 'Tensor?':
        return '{}'
    if isinstance(t, BaseType) and t.name is BaseTy.str:
        # Schema allows single quotes but C++ needs double
        if len(d) >= 2 and d[0] == "'" and d[-1] == "'":
            s = ''
            i = 1
            while i + 1 < len(d):
                if d[i] != '\\':
                    if d[i] == '"':
                        s += '\\"'
                    else:
                        s += d[i]
                    i += 1
                else:
                    if d[i + 1] == "'":
                        s += "'"
                    else:
                        s += d[i:i + 2]
                    i += 2

            return f'"{s}"'

    if isinstance(t, OptionalType):
        if d == 'None':
            return 'c10::nullopt'

        return default_expr(d, t.elem)

    if isinstance(t, ListType):
        if (d.startswith('[') and d.endswith(']')):
            return '{' + d[1:-1] + '}'
        elif t.size is None:
            # NOTE: Sized lists can have scalar defaults
            raise ValueError(f"Expected a list default '[...]' but found: '{d}'")

    return JIT_TO_CPP_DEFAULT.get(d, d)

# Convert an argument into its C++ API form

def argument(
    a: Union[Argument, TensorOptionsArguments, SelfArgument],
    *, cpp_no_default_args: Set[str], method: bool, faithful: bool,
    has_tensor_options: bool
) -> List[Binding]:
    def sub_argument(a: Union[Argument, TensorOptionsArguments, SelfArgument]) -> List[Binding]:
        return argument(
            a, cpp_no_default_args=cpp_no_default_args, method=method, faithful=faithful,
            has_tensor_options=has_tensor_options)

    if isinstance(a, Argument):
        binds: ArgName
        if a.name == "memory_format" and has_tensor_options:
            binds = SpecialArgName.possibly_redundant_memory_format
        else:
            binds = a.name
        default: Optional[str] = None
        if a.name not in cpp_no_default_args and a.default is not None:
            default = default_expr(a.default, a.type)
        return [Binding(
            nctype=argument_type(a, binds=binds),
            name=a.name,
            default=default,
            argument=a,
        )]
    elif isinstance(a, TensorOptionsArguments):
        if faithful:
            return sub_argument(a.dtype) + sub_argument(a.layout) + \
                sub_argument(a.device) + sub_argument(a.pin_memory)
        else:
            default = None
            # Enforced by NativeFunction.__post_init__
            assert 'options' not in cpp_no_default_args
            if all(x.default == "None" for x in a.all()):
                default = '{}'
            elif a.dtype.default == "long":
                default = 'at::kLong'  # TODO: this is wrong
            return [Binding(
                nctype=NamedCType('options', BaseCType(tensorOptionsT)),
                name='options',
                default=default,
                argument=a,
            )]
    elif isinstance(a, SelfArgument):
        if method:
            # Caller is responsible for installing implicit this in context!
            return []
        else:
            return sub_argument(a.argument)
    else:
        assert_never(a)

def arguments(
    arguments: Arguments,
    *, faithful: bool, method: bool, cpp_no_default_args: Set[str]
) -> List[Binding]:
    args: List[Union[Argument, TensorOptionsArguments, SelfArgument]] = []
    if faithful:
        args.extend(arguments.non_out)
        args.extend(arguments.out)
    else:
        args.extend(arguments.out)
        args.extend(arguments.non_out)
    return [
        r.no_default() if faithful else r for a in args
        for r in argument(
            a, faithful=faithful, method=method,
            has_tensor_options=arguments.tensor_options is not None,
            cpp_no_default_args=cpp_no_default_args)
    ]<|MERGE_RESOLUTION|>--- conflicted
+++ resolved
@@ -7,10 +7,7 @@
                                      OptionalCType, TupleCType, SpecialArgName, boolT, scalarT,
                                      tensorListT, dimnameListT, tensorT, voidT,
                                      BaseTypeToCppMapping, intArrayRefT, tensorOptionsT)
-<<<<<<< HEAD
-=======
 from tools.codegen import local
->>>>>>> ec502873
 from typing import Optional, Sequence, Union, List, Set
 
 # This file describes the translation of JIT schema to the public C++
@@ -72,11 +69,7 @@
 
     if isinstance(t, BaseType):
         if t.name == BaseTy.Tensor:
-<<<<<<< HEAD
-            if mutable:
-=======
             if mutable and not local.use_const_ref_for_mutable_tensors():
->>>>>>> ec502873
                 return NamedCType(binds, MutRefCType(BaseCType(tensorT)))
             else:
                 return NamedCType(binds, ConstRefCType(BaseCType(tensorT)))
@@ -86,11 +79,7 @@
             raise AssertionError(f"base type should have been value type {t}")
     elif isinstance(t, OptionalType):
         if str(t.elem) == 'Tensor':
-<<<<<<< HEAD
-            if mutable:
-=======
             if mutable and not local.use_const_ref_for_mutable_tensors():
->>>>>>> ec502873
                 return NamedCType(binds, MutRefCType(BaseCType(tensorT)))  # TODO: fix this discrepancy
             else:
                 return NamedCType(binds, ConstRefCType(OptionalCType(BaseCType(tensorT))))
@@ -133,10 +122,6 @@
     if isinstance(t, BaseType):
         if t.name == BaseTy.Tensor:
             if mutable:
-<<<<<<< HEAD
-                return MutRefCType(BaseCType(tensorT))
-            else:
-=======
                 if local.use_const_ref_for_mutable_tensors():
                     return ConstRefCType(BaseCType(tensorT))
                 else:
@@ -146,7 +131,6 @@
                 # Currently, we use "Argument.is_write" to determine
                 # whether or not Tensor return types should be copies or references.
                 # If that ever changes, take a look at other locations of this note!
->>>>>>> ec502873
                 return BaseCType(tensorT)
         elif t.name == BaseTy.Scalar:
             return BaseCType(scalarT)
